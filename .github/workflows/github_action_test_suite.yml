name: test-suite

on: [push, pull_request]

jobs:
  build:
    runs-on: ubuntu-latest
    steps:
      - uses: actions/checkout@v2
      - uses: actions/setup-python@v2

      - name: Install requirements and evennia
        run: |
          export ARX_DIR=$(pwd)
          cd ..
          git clone https://github.com/TehomCD/evennia.git
          cd evennia
          pip install -e .
          cd $ARX_DIR
          pip install -r requirements.txt
          pip install coveralls
          mkdir server/logs

      - name: Run tests
        run: |
          evennia migrate
          coverage run --source=$ARX_DIR --omit=*/migrations/*,*/test*.py,*.sh,*.txt,*.md,*.pyc $(which evennia) test --settings=test_settings .
          coverage xml

      - name: Send to Coveralls
        env:
          COVERALLS_REPO_TOKEN: ${{ secrets.COVERALLS_REPO_TOKEN }}
<<<<<<< HEAD
        run: coveralls --service=github
=======
        run: coveralls
        continue-on-error: true
>>>>>>> a16a8342
<|MERGE_RESOLUTION|>--- conflicted
+++ resolved
@@ -30,9 +30,5 @@
       - name: Send to Coveralls
         env:
           COVERALLS_REPO_TOKEN: ${{ secrets.COVERALLS_REPO_TOKEN }}
-<<<<<<< HEAD
-        run: coveralls --service=github
-=======
         run: coveralls
-        continue-on-error: true
->>>>>>> a16a8342
+        continue-on-error: true