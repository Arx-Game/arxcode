--- conflicted
+++ resolved
@@ -2,36 +2,15 @@
 from evennia.utils.utils import lazy_property
 from django.db import models
 from django.db.models import Q
-<<<<<<< HEAD
-from server.utils.arx_utils import CachedPropertiesMixin, CachedProperty
 from world.dominion.domain import unit_types, unit_constants
-=======
 from django.core.exceptions import ObjectDoesNotExist
 
 from server.utils.arx_utils import CachedPropertiesMixin, CachedProperty
 from world.dominion import unit_types, unit_constants
->>>>>>> 46a434f6
 from world.dominion.battle import Battle
 from world.dominion.dominion_constants import *
 
 import traceback
-
-# Dominion constants
-# default value for a global modifier to Dominion income, can be set as a ServerConfig value on a per-game basis
-SILVER_PER_BUILDING = 225.00
-FOOD_PER_FARM = 100.00
-DEFAULT_GLOBAL_INCOME_MOD = -0.25
-# each point in a dominion skill is a 5% bonus
-BONUS_PER_SKILL_POINT = 0.10
-# number of workers for a building to be at full production
-SERFS_PER_BUILDING = 20.0
-# population cap for housing
-BASE_WORKER_COST = 0.10
-POP_PER_HOUSING = 1000
-BASE_POP_GROWTH = 0.01
-DEATHS_PER_LAWLESS = 0.0025
-LAND_SIZE = 10000
-LAND_COORDS = 9
 
 
 class Minister(SharedMemoryModel):
