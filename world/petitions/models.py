--- conflicted
+++ resolved
@@ -24,11 +24,7 @@
     OFFERING_TYPES = ((ACTION_POINTS, "Action Points"), (ECONOMIC, "Economic Resources"), (SOCIAL, "Social Resources"),
                       (MILITARY, "Military Resources"), (CRAFTING_MATERIALS, "Crafting Materials"))
     RESOURCE_TYPES = ((ECONOMIC, "economic"), (SOCIAL, "social"), (MILITARY, "military"))
-<<<<<<< HEAD
-    BROKER_TYPES =((PURCHASE,"Purchase"),(SALE,"Sale"))
-=======
     BROKER_TYPES = ((PURCHASE, "Purchase"), (SALE, "Sale"))
->>>>>>> c7db2c7b
     owner = models.ForeignKey("dominion.PlayerOrNpc", related_name="brokered_sales")
     sale_type = models.PositiveSmallIntegerField(default=ACTION_POINTS, choices=OFFERING_TYPES)
     amount = models.PositiveIntegerField(default=0)
@@ -38,10 +34,6 @@
     crafting_material_type = models.ForeignKey("dominion.CraftingMaterialType", null=True, blank=True,
                                                on_delete=models.CASCADE)
     broker_type = models.PositiveSmallIntegerField(default=SALE, choices=BROKER_TYPES)
-<<<<<<< HEAD
-
-=======
->>>>>>> c7db2c7b
 
     @property
     def material_name(self):
@@ -88,10 +80,6 @@
         if amount > self.amount:
             raise PayError("You want to buy %s, but there is only %s for sale." % (amount, self.amount))
         cost = self.price * amount
-<<<<<<< HEAD
-        character = buyer.player.char_ob
-=======
->>>>>>> c7db2c7b
         self.amount -= amount
         self.save()
         self.record_sale(buyer, amount)
@@ -138,11 +126,7 @@
 
     def cancel(self):
         """Refund our owner and delete ourselves"""
-<<<<<<< HEAD
-        if self.broker_type==self.PURCHASE:
-=======
         if self.broker_type == self.PURCHASE:
->>>>>>> c7db2c7b
             self.owner_character.pay_money(-self.amount*self.price)
         else:
             self.send_goods(self.owner, self.amount)
@@ -150,31 +134,18 @@
 
     def change_price(self, new_price):
         """Changes the price to new_price. If we have an existing sale by that price, merge with it."""
-<<<<<<< HEAD
-        if self.broker_type==self.PURCHASE:
-            buyer=self.owner_character
-            original_cost=new_price*self.amount
-            new_cost=self.price*self.amount
-            to_pay=original_cost-new_cost
-            if (to_pay) > buyer.currency:
-=======
         if self.broker_type == self.PURCHASE:
             buyer = self.owner_character
             original_cost = new_price*self.amount
             new_cost = self.price*self.amount
             to_pay = original_cost-new_cost
             if to_pay > buyer.currency:
->>>>>>> c7db2c7b
                 raise PayError("You cannot afford to pay %s when you only have %s silver." % (to_pay, buyer.currency))
             self.owner_character.pay_money(to_pay)
         try:
             other_sale = self.owner.brokered_sales.get(sale_type=self.sale_type, price=new_price,
-<<<<<<< HEAD
-                                                       crafting_material_type=self.crafting_material_type,broker_type=self.broker_type)
-=======
                                                        crafting_material_type=self.crafting_material_type,
                                                        broker_type=self.broker_type)
->>>>>>> c7db2c7b
             other_sale.amount += self.amount
             other_sale.save()
             self.delete()
