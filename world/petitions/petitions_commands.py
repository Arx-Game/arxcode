"""
Commands for petitions app
"""
from django.db.models import Q

from commands.base import ArxCommand
from commands.mixins import RewardRPToolUseMixin
from server.utils.exceptions import PayError, CommandError
from server.utils.prettytable import PrettyTable
from world.petitions.forms import PetitionForm
from world.petitions.exceptions import PetitionError
from world.petitions.models import BrokeredSale, Petition, PetitionSettings
from world.dominion.models import Organization
from datetime import date

class CmdPetition(RewardRPToolUseMixin, ArxCommand):
    """
    Creates a petition to an org or the market as a whole

    Usage:
    -Viewing:
        petition [<# to view>]
        petition[/old][/onlyorgs] [org name]
        petition/search <keyword>[=<org name>]
    -Org admin options
        petition/assign <#>=<member>
        petition/remove <#>=<member>
        petition/close <#>=<message sent to petitioner>
        petition/reopen <#>
    -Creation/Submission:
        petition/create [<topic>][=<description>]
        petition/topic <topic>
        petition/desc <description>
        petition/org <organization>
        petition/submit
        petition/cancel
    -Owner/Editing:
        petition/editdesc <#>=<new desc>
        petition/edittopic <#>=<new topic>
    -Anyone with access:
        petition/signup <#>
        petition/leave <#>
        petition/ic_note <#>=<ic note>
        petition/ooc_note <#>=<ooc note>
        petition/ignore <organization/general/all>

    Create a petition that is either submitted to an organization or
    posted in the market for signups.
    """
    key = "petition"
    help_category = "Social"
    aliases = ["petitions"]
    list_switches = ("old", "search", "onlyorgs")
    anyone_switches = ("signup", "leave", "ic_note", "ooc_note")
    org_admin_switches = ("assign", "remove")
    admin_switches = org_admin_switches + ("close", "reopen")
    creation_switches = ("create", "topic", "desc", "org", "submit", "cancel")
    owner_switches = ("editdesc", "edittopic")
    ignore_switches= ("ignore")

    class PetitionCommandError(CommandError):
        """Exception class for Petition Command"""
        pass

    def func(self):
        """Executes petition command"""
        settings=self.caller.dompc.petition_settings.get_or_create()
        try:
            if self.check_switches(self.list_switches) or (not self.switches and not self.args.isdigit()):
                self.list_petitions()
            elif not self.switches and self.args.isdigit():
                self.display_petition()
            elif self.check_switches(self.anyone_switches):
                self.do_any_access_switches()
            elif self.check_switches(self.admin_switches):
                self.do_admin_switches()
            elif self.check_switches(self.creation_switches):
                self.do_creation_switches()
            elif self.check_switches(self.owner_switches):
<<<<<<< HEAD
                return self.do_owner_switches()
            elif self.check_switches(ignore_switches):
                return self.do_ignore_switches()
            raise self.PetitionCommandError("Invalid switch.")
=======
                self.do_owner_switches()
            else:
                raise self.PetitionCommandError("Invalid switch.")
            self.mark_command_used()
>>>>>>> 46740e69
        except (self.PetitionCommandError, PetitionError) as err:
            self.msg(err)

            
    def color_coder(self,petition,dompc):
        if petition.waiting and (date.today()-petition.date_created).days>7:
            return "|550"
        elif petition.waiting:
            return "|500"
        elif (date_updated-petition.date_created).days>7:
            return "|530"
        elif petition.petitionparticipation_set.filter(dompc=dompc).unread_posts:
            return "|253"
        else:
            return ""

    def list_petitions(self):
        """Lists petitions for org/player"""
        if ("search" in self.switches and self.rhs) or (self.args and "search" not in self.switches):
            if self.rhs:
                org = self.get_org_from_args(self.rhs)
            else:
                org = self.get_org_from_args(self.lhs)
            if not org.access(self.caller, "view_petition"):
                raise self.PetitionCommandError("You do not have access to view petitions for %s." % org)
            qs = org.petitions.all()
        else:
            
            orgs = Organization.objects.filter(members__deguilded=False).filter(members__player=self.caller.dompc)
            orgs = [org for org in orgs if org.access(self.caller, "view_petition")]
            query = Q(organization__in=orgs)
            if "onlyorgs" not in self.switches:
                query = query | Q(organization__isnull=True) | Q(dompcs=self.caller.dompc)
            qs = Petition.objects.filter(query).order_by('-date_updated')
        if "old" in self.switches:
            qs = qs.filter(closed=True)
        else:
            qs = qs.filter(closed=False)
        if "search" in self.switches:
            qs = qs.filter(Q(topic__icontains=self.lhs) | Q(description__icontains=self.lhs))
        signed_up = list(self.caller.dompc.petitions.filter(petitionparticipation__signed_up=True))
        table = PrettyTable(["Updated","ID", "Owner", "Topic", "Org", "On"])
        for ob in qs.distinct():
            signed_str = "X" if ob in signed_up else ""
            table.add_row([self.color_coder(ob,self.caller.dompc)+ob.date_updated.strftime("%m/%d/%y"),ob.id, str(ob.owner), ob.topic[:30], str(ob.organization), signed_str])
        self.msg(str(table))
        self.display_petition_form()

    def display_petition(self):
        """Displays detail about a petition"""
        petition = self.get_petition()
        self.msg(petition.display())
        petition.mark_posts_read(self.caller.dompc)

    def do_any_access_switches(self):
        """Commands that anyone who can see the petition can do"""
        petition = self.get_petition()
        if "signup" in self.switches:
            petition.signup(self.caller.dompc)
            self.msg("You have signed up for this petition.")
        elif "leave" in self.switches:
            petition.leave(self.caller.dompc)
            self.msg("You are no longer signed up for this petition.")
        else:
            if not self.rhs:
                raise self.PetitionCommandError("You must have a message.")
            if "ic_note" in self.switches:
                in_character = True
                msg = "You have posted a message to the petition."
            else:  # "ooc_note" in self.switches
                in_character = False
                msg = "You made an ooc note to the petition."
            petition.add_post(self.caller.dompc, self.rhs, in_character)
            self.msg(msg)
        petition.mark_posts_unread(self.caller.dompc)

    def do_admin_switches(self):
        """Assign/remove petition from the petition, open or close it"""
        petition = self.get_petition()
        if self.check_switches(self.org_admin_switches):
            from django.core.exceptions import ObjectDoesNotExist
            if not petition.check_org_access(self.caller.player_ob, "admin_petition"):
                raise self.PetitionCommandError("You don't have admin_petition access to that petition.")
            player = self.caller.player.search(self.rhs)
            if not player:
                return
            target = player.Dominion
            verb = "assign" if "assign" in self.switches else "remove"
            try:
                member = target.memberships.get(organization=petition.organization)
                if member.deguilded and verb == "assign":
                    raise ObjectDoesNotExist
            except ObjectDoesNotExist:
                raise self.PetitionCommandError("You can only %s members of your organization." % verb)
            first_person = target == self.caller.dompc
            if "assign" in self.switches:
                petition.signup(target, first_person=first_person)
                self.msg("You have assigned %s to the petition." % target)
            else:  # remove them
                petition.leave(target, first_person=first_person)
                self.msg("You have removed %s from the petition." % target)
            petition.mark_posts_unread(self.caller.dompc)
            return
        if self.caller.dompc != petition.owner and not petition.check_org_access(self.caller.player, "admin_petition"):
            raise self.PetitionCommandError("You are not allowed to do that.")
        if "close" in self.switches:
            if petition.closed:
                raise self.PetitionCommandError("It is already closed.")
            petition.closed = True
            self.msg("You have closed the petition.")
        else:  # reopen it
            if not petition.closed:
                raise self.PetitionCommandError("It is already open.")
            petition.closed = False
            self.msg("You have reopened the petition.")
        petition.save()

    def do_creation_switches(self):
        """Handles creation of a new petition"""
        form = self.caller.db.petition_form
        if "submit" in self.switches:
            if not form:
                raise self.PetitionCommandError("You must create a form first.")
            form = PetitionForm(form, owner=self.caller.dompc)
            if not form.is_valid():
                raise self.PetitionCommandError(form.display_errors())
            petition = form.save()
            self.msg("Successfully created petition %s." % petition.id)
            self.caller.attributes.remove("petition_form")
            if petition.organization is not None:
                targets=PetitionSettings.objects.all().exclude(ignored_organizations=petition.organization).exclude(inform=False)
                for target in targets:
                    target.owner.player.msg("{wA new petition was posted by %s to %s.{n" % (petition.owner,petition.organization))
                    target.owner.player.inform("{wA new petition was posted by %s to %s.{n|/|/%s" % (petition.owner,petition.organization,petition.display()),category="Petition", append=True)
            else:
                targets=PetitionSettings.objects.all().exclude(inform=False).exclude(ignore_general=True)
                for target in targets:
                    target.owner.player.msg("{wA new petition was posted by %s{n" % (petition.owner))
                    target.owner.player.inform("{wA new petition was posted by %s{n|/|/%s" % (petition.owner,petition.display()),category="Petition", append=True)
        else:
            if "create" in self.switches:
                if form:
                    self.display_petition_form()
                    raise self.PetitionCommandError("You already are creating a petition.")
                self.caller.db.petition_form = {'topic': self.lhs or None, 'description': self.rhs}
            elif form is None:
                raise self.PetitionCommandError("You must use /create first.")
            elif "topic" in self.switches:
                form['topic'] = self.args
            elif "desc" in self.switches:
                form['description'] = self.args
            elif "org" in self.switches:
                from world.dominion.models import Organization
                if not self.args:
                    form['organization'] = None
                else:
                    try:
                        form['organization'] = Organization.objects.get(name__iexact=self.args).id
                    except (Organization.DoesNotExist, ValueError, TypeError):
                        raise self.PetitionCommandError("No organization by that name.")
            elif "cancel" in self.switches:
                self.caller.attributes.remove("petition_form")
                self.msg("Petition form cancelled.")
            self.display_petition_form()

    def do_owner_switches(self):
        """Owner edit commands"""
        petition = self.get_petition()
        if self.caller.dompc != petition.owner:
            raise self.PetitionCommandError("You must be the owner of the petition to do that.")
        if not self.rhs:
            raise self.PetitionCommandError("You must enter text for the description or topic.")
        if "editdesc" in self.switches:
            petition.description = self.rhs
            self.msg("New description: %s" % self.rhs)
        else:  # edit topic
            if len(self.rhs) > 120:
                raise self.PetitionCommandError("Topic is too long.")
            petition.topic = self.rhs
            self.msg("New topic: %s" % self.rhs)
        petition.save()
        petition.mark_posts_unread(self.caller.dompc)

    def do_ignore_switches(self):
        settings=self.caller.dompc.petition_settings.get_or_create()
        if self.lhs=="all":
            settings.inform^=True
            self.msg("You are now %s informed of new petitions") %("" if settings.inform == True else "not")
        elif self.lhs=="general":
            settings.ignore_general^=True
            self.msg("You are now %s informed of new general petitions") %("" if settings.inform == True else "not")
        else:
            org=self.get_org_from_args(self.lhs)
            settings.ignored_organizations.add(org)
            self.msg("You are now %s informed of new "+self.lhs+" petitions") %("" if settings.inform == True else "not")
        
    def get_org_from_args(self, args):
        """Gets an organization"""
        from world.dominion.models import Organization
        try:
            return Organization.objects.get(name__iexact=args)
        except Organization.DoesNotExist:
            raise self.PetitionCommandError("No organization by the name %s." % args)

    def get_petition(self):
        """Gets a petition"""
        from world.petitions.models import Petition
        try:
            petition = Petition.objects.get(id=self.lhs)
        except (Petition.DoesNotExist, ValueError):
            raise self.PetitionCommandError("No petition by that ID number.")
        else:
            if not petition.check_view_access(self.caller.dompc):
                raise self.PetitionCommandError("You are not allowed to access that petition.")
            return petition

    def display_petition_form(self):
        """Displays petition information"""
        form = self.caller.db.petition_form
        if not form:
            return
        self.msg(PetitionForm(form, owner=self.caller.dompc).display())


class CmdBroker(ArxCommand):
    """
    Buy or sell AP/Resources in the market

    Usage:
        broker/search <type>
        broker/buy <type>=<amount>,<price>
        broker/sell <type>=<amount>,<price>
        broker/cancel <ID #>
        broker/reprice <ID #>=<new price>

    Allows you to automatically buy or sell crafting materials or
    more abstract things such as influence with npcs (resources)
    or time (action points). To sell or buy action points, specify
    'action points' or 'ap' as the type. To sell or buy resources,
    specify the type of resource (economic, social, or military).
    It costs three times as much action points as the amount you
    put on the broker. All prices are per-unit. Note that cancelling
    action points for sale will not refund the full amount.

    When searching, you can specify the name of a seller, a type
    of crafting material or resource (umbra, economic, etc), ap,
    or categories such as 'resources' or 'materials'.
    """
    key = "broker"
    help_category = "Market"

    class BrokerError(Exception):
        """Errors when using the broker"""
        pass

    def func(self):
        """Executes broker command"""
        try:
            if not self.args or "search" in self.switches:
                return self.broker_display()
            if not self.switches:
                return self.display_sale_detail()
            if "buy" in self.switches:
                return self.make_purchase()
            if "sell" in self.switches:
                return self.make_sale_offer()
            if "cancel" in self.switches:
                return self.cancel_sale()
            if "reprice" in self.switches:
                return self.change_sale_price()
            raise self.BrokerError("Invalid switch.")
        except (self.BrokerError, PayError) as err:
            self.msg(err)

    def get_sale_type(self):
        """Gets the constant based on types of args players might enter"""
        args = self.lhs.lower()
        if args in ("ap", "action points", "action_points"):
            return BrokeredSale.ACTION_POINTS
        elif "economic" in args:
            return BrokeredSale.ECONOMIC
        elif "social" in args:
            return BrokeredSale.SOCIAL
        elif "military" in args:
            return BrokeredSale.MILITARY
        else:
            return BrokeredSale.CRAFTING_MATERIALS

    def broker_display(self):
        """Displays items for sale on the broker"""

        qs = BrokeredSale.objects.filter(amount__gte=1, broker_type=BrokeredSale.SALE)
        if "search" in self.switches and self.args:

            sale_type = self.get_sale_type()
            if sale_type in (BrokeredSale.ACTION_POINTS, BrokeredSale.ECONOMIC,
                             BrokeredSale.SOCIAL, BrokeredSale.MILITARY):
                query = Q(sale_type=sale_type)
            else:
                if set(self.args.lower().split()) & {"materials", "mats", "crafting"}:
                    query = Q(sale_type=BrokeredSale.CRAFTING_MATERIALS)
                elif "resource" in self.args.lower():
                    query = Q(sale_type__in=(BrokeredSale.ECONOMIC, BrokeredSale.SOCIAL, BrokeredSale.MILITARY))
                else:
                    query = (Q(crafting_material_type__name__icontains=self.args) |
                             Q(owner__player__username__iexact=self.args))
            qs = qs.filter(query)

        table = PrettyTable(["ID", "Seller", "Type", "Price", "Amount"])
        for deal in qs:
            table.add_row([deal.id, str(deal.owner), str(deal.material_name), deal.price, deal.amount])
        self.msg(str(table))
        """Displays items wanted on the broker"""
        qs = BrokeredSale.objects.filter(amount__gte=1, broker_type=BrokeredSale.PURCHASE)
        if "search" in self.switches and self.args:

            sale_type = self.get_sale_type()
            if sale_type in (BrokeredSale.ACTION_POINTS, BrokeredSale.ECONOMIC,
                             BrokeredSale.SOCIAL, BrokeredSale.MILITARY):
                query = Q(sale_type=sale_type)
            else:
                if set(self.args.lower().split()) & {"materials", "mats", "crafting"}:
                    query = Q(sale_type=BrokeredSale.CRAFTING_MATERIALS)
                elif "resource" in self.args.lower():
                    query = Q(sale_type__in=(BrokeredSale.ECONOMIC, BrokeredSale.SOCIAL, BrokeredSale.MILITARY))
                else:
                    query = (Q(crafting_material_type__name__icontains=self.args) |
                             Q(owner__player__username__iexact=self.args))
            qs = qs.filter(query)

        table = PrettyTable(["ID", "Buyer", "Type", "Price", "Amount"])
        for deal in qs:
            table.add_row([deal.id, str(deal.owner), str(deal.material_name), deal.price, deal.amount])
        self.msg(str(table))

    def display_sale_detail(self):
        """Displays information about a sale"""
        sale = self.find_brokered_sale_by_id(self.lhs)
        self.msg(sale.display(self.caller))

    def make_purchase(self):
        """Buys some amount from a sale"""
        sale_type = self.get_sale_type()
        if len(self.rhslist) != 2:
            raise self.BrokerError("You must ask for both an amount and a price.")
        amount = self.get_amount(self.rhslist[0])
        price = self.get_amount(self.rhslist[1], "price")
        character = self.caller.player.char_ob
        cost = price*amount
        if cost > character.currency:
            raise PayError("You cannot afford to pay %s when you only have %s silver." % (cost, character.currency))
        material_type = None
        if sale_type == BrokeredSale.ACTION_POINTS:
            from evennia.server.models import ServerConfig
            disabled = ServerConfig.objects.conf(key="DISABLE_AP_TRANSFER")
            if disabled:
                raise self.BrokerError("Action Point sales are temporarily disabled.")
        elif sale_type == BrokeredSale.CRAFTING_MATERIALS:
            from world.dominion.models import CraftingMaterialType
            try:
                material_type = CraftingMaterialType.objects.get(name__iexact=self.lhs)
            except CraftingMaterialType.DoesNotExist:
                raise self.BrokerError("Could not find a material by the name '%s'." % self.lhs)
            if "nosell" in (material_type.acquisition_modifiers or ""):
                raise self.BrokerError("You can't put contraband on the broker! Seriously, how are you still alive?")
        character.pay_money(cost)
        dompc = self.caller.player_ob.Dominion
        sell_orders = BrokeredSale.objects.filter(broker_type=BrokeredSale.SALE, price__lte=price, sale_type=sale_type,
                                                  amount__gt=0, crafting_material_type=material_type).order_by('price')
        purchase, created = dompc.brokered_sales.get_or_create(price=price, sale_type=sale_type,
                                                               crafting_material_type=material_type,
                                                               broker_type=BrokeredSale.PURCHASE)
        if not created:
            original = amount
            amount += purchase.amount
        else:
            original = 0
        for order in sell_orders:
            if amount > 0:
                seller = order.owner
                if seller != dompc and order.owner.player.roster.current_account != self.caller.roster.current_account:
                    if amount > order.amount:
                        buyamount = order.amount
                    else:
                        buyamount = amount
                    order.make_purchase(dompc, buyamount)
                    self.msg("You have bought %s %s from %s for %s silver." % (buyamount, order.material_name, seller,
                                                                               order.price*buyamount))
                    amount -= buyamount
                    if order.price < price:
                        character.pay_money(-(price-order.price)*buyamount)
        purchase.amount = amount
        purchase.save()
        if amount == 0:
            purchase.delete()
            created = None
        if created:
            self.msg("You have placed an order for %s %s for %s silver each and %s total." %
                     (amount, purchase.material_name, price, purchase.amount*price))
        else:
            if amount > 0:
                self.msg("Added %s to the existing order of %s for %s silver each and %s total." %
                         (original, purchase.material_name, price, purchase.amount*price))

    def get_amount(self, args, noun="amount"):
        """Gets a positive number to use for a transaction, or raises a BrokerError"""
        try:
            amount = int(args)
            if amount <= 0:
                raise ValueError
        except (TypeError, ValueError):
            raise self.BrokerError("You must provide a positive number as the %s." % noun)
        return amount

    def make_sale_offer(self):
        """Create a new sale"""
        sale_type = self.get_sale_type()
        if len(self.rhslist) != 2:
            raise self.BrokerError("You must ask for both an amount and a price.")
        amount = self.get_amount(self.rhslist[0])
        price = self.get_amount(self.rhslist[1], "price")
        material_type = None
        resource_types = dict(BrokeredSale.RESOURCE_TYPES)
        if sale_type == BrokeredSale.ACTION_POINTS:
            from evennia.server.models import ServerConfig
            disabled = ServerConfig.objects.conf(key="DISABLE_AP_TRANSFER")
            if disabled:
                raise self.BrokerError("Action Point sales are temporarily disabled.")
            if amount % 3:
                raise self.BrokerError("Action Points must be a factor of 3, since it's divided by 3 when put on sale.")
            if not self.caller.player_ob.pay_action_points(amount):
                raise self.BrokerError("You do not have enough action points to put on sale.")
            amount /= 3
        elif sale_type in resource_types:
            resource = resource_types[sale_type]
            if not self.caller.player_ob.pay_resources(resource, amount):
                raise self.BrokerError("You do not have enough %s resources to put on sale." % resource)
        else:
            from world.dominion.models import CraftingMaterialType
            try:
                material_type = CraftingMaterialType.objects.get(name__iexact=self.lhs)
            except CraftingMaterialType.DoesNotExist:
                raise self.BrokerError("Could not find a material by the name '%s'." % self.lhs)
            if "nosell" in (material_type.acquisition_modifiers or ""):
                raise self.BrokerError("You can't put contraband on the broker! Seriously, how are you still alive?")
            if not self.caller.player_ob.pay_materials(material_type, amount):
                raise self.BrokerError("You don't have enough %s to put on sale." % material_type)
        dompc = self.caller.player_ob.Dominion

        sale, created = dompc.brokered_sales.get_or_create(price=price, sale_type=sale_type,
                                                           crafting_material_type=material_type,
                                                           broker_type=BrokeredSale.SALE)
        original = amount
        if not created:
            sale.amount += amount
        else:
            sale.amount = amount
        amount = self.check_for_buyers(sale)
        if amount == 0:
            created = None
        if created:
            self.msg("Created a new sale of %s %s for %s silver each and %s total." %
                     (amount, sale.material_name, price, sale.amount*price))
        else:
            if amount > 0:
                self.msg("Added %s to the existing sale of %s for %s silver each and %s total." %
                         (original, sale.material_name, price, sale.amount*price))

    def check_for_buyers(self, sale):
        dompc = self.caller.dompc
        buy_orders = BrokeredSale.objects.filter(broker_type=BrokeredSale.PURCHASE, price__gte=sale.price,
                                                 sale_type=sale.sale_type,
                                                 crafting_material_type=sale.crafting_material_type,
                                                 amount__gt=0
                                                 ).exclude(owner=dompc).order_by('-price')
        amount = sale.amount
        for order in buy_orders:
            if amount > 0:
                buyer = order.owner
                if order.owner.player.roster.current_account != self.caller.roster.current_account:
                    if amount > order.amount:
                        buyamount = order.amount
                    else:
                        buyamount = amount
                    order.make_purchase(dompc, buyamount)
                    amount -= buyamount
                    self.msg("You have sold %s %s to %s for %s silver." %
                             (buyamount, order.material_name, buyer, order.price * buyamount))
        sale.amount = amount
        if amount == 0:
            sale.delete()
        else:
            sale.save()
        return amount

    def find_brokered_sale_by_id(self, args):
        """Tries to find a brokered sale with ID that matches args or raises BrokerError"""
        try:
            return BrokeredSale.objects.get(id=args)
        except (BrokeredSale.DoesNotExist, ValueError, TypeError):
            raise self.BrokerError("Could not find a sale on the broker by the ID %s." % args)

    def cancel_sale(self):
        """Cancels a sale"""
        sale = self.find_brokered_sale_by_id(self.lhs)
        display = sale.get_broker_type_display().lower()
        if sale.owner != self.caller.player_ob.Dominion:
            raise self.BrokerError("You can only cancel your own %ss." % display)
        sale.cancel()
        self.msg("You have cancelled the %s." % display)

    def change_sale_price(self):
        """Changes the price of a sale"""
        sale = self.find_brokered_sale_by_id(self.lhs)
        if sale.owner != self.caller.player_ob.Dominion:
            raise self.BrokerError("You can only change the price of your own sales.")
        price = self.get_amount(self.rhs, "price")
        if price == sale.price:
            raise self.BrokerError("The new price must be different from the current price.")
        sale.change_price(price)
        if not sale.pk:
            self.msg("You have changed the price to %s, merging with an existing sale." % price)
            return
        amount_remaining = sale.amount
        if sale.broker_type == BrokeredSale.SALE:
            amount_remaining = self.check_for_buyers(sale)
        if amount_remaining:
            self.msg("You have changed the price to %s." % price)<|MERGE_RESOLUTION|>--- conflicted
+++ resolved
@@ -77,17 +77,12 @@
             elif self.check_switches(self.creation_switches):
                 self.do_creation_switches()
             elif self.check_switches(self.owner_switches):
-<<<<<<< HEAD
-                return self.do_owner_switches()
-            elif self.check_switches(ignore_switches):
-                return self.do_ignore_switches()
-            raise self.PetitionCommandError("Invalid switch.")
-=======
+
                 self.do_owner_switches()
             else:
                 raise self.PetitionCommandError("Invalid switch.")
             self.mark_command_used()
->>>>>>> 46740e69
+
         except (self.PetitionCommandError, PetitionError) as err:
             self.msg(err)
 
