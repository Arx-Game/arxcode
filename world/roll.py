"""
A Roll class is all the information about a roll that is made. Crits,
karma spent, or any number of other modifiers is saved to decide what
message will be sent, if any. While it could be a simulated roll made
by a GM, a character's roll will be stored in character.ndb.last_roll
attribute.
"""
from collections import defaultdict
from random import randint
from world.conditions.modifiers_handlers import ModifierHandler


# The number of 'keep dice' all rolls have as a default. The higher
# this number is, the less significant the difference between a highly
# skilled and unskilled character is.
DEFAULT_KEEP = 2


class Roll(object):
    # This is the number that the roll needs to be >= for an extra die
    EXPLODE_VAL = 10

    def __init__(self, caller=None, retainer=None, stat=None, skill=None, difficulty=15, stat_list=None,
                 skill_list=None, skill_keep=True, stat_keep=False, quiet=True, announce_room=None,
                 keep_override=None, bonus_dice=0, divisor=1, average_lists=False, can_crit=True,
                 average_stat_list=False, average_skill_list=False, announce_values=False, flub=False,
                 use_real_name=False, bonus_keep=0, flat_modifier=0):
        self.character = caller
        self.retainer = retainer
        self.difficulty = difficulty
        self.skill_keep = skill_keep
        self.stat_keep = stat_keep
        self.quiet = quiet
        self.announce_room = announce_room
        self.keep_override = keep_override
        self.bonus_dice = bonus_dice
        self.divisor = divisor
        self.average_lists = average_lists
        self.can_crit = can_crit
        self.average_stat_list = average_stat_list
        self.average_skill_list = average_skill_list
        self.announce_values = announce_values
        self.flub = flub
        self.stats = defaultdict(int)
        self.skills = defaultdict(int)
        self.bonus_crit_chance = 0
        self.bonus_crit_mult = 0
        self.bonus_keep = bonus_keep
        self.result = 0
        self.crit_mult = 1
        self.msg = ""
        self.character_name = ""
        self.retainer_name = "" if self.retainer is None else retainer.pretty_name
        self.flat_modifier = flat_modifier
        if self.character:
            caller.ndb.last_roll = self
            # None isn't iterable so make an empty set of stats
            stat_list = stat_list or []
            # add individual stat to the list
            if stat and stat not in stat_list:
                stat_list.append(stat)
            stat_list = [ob.lower() for ob in stat_list]
            # look up each stat from supplied caller, adds to stats dict
            for somestat in stat_list:
<<<<<<< HEAD
                if self.retainer is None:
                    self.stats[somestat] += self.character.attributes.get(somestat, 0)
                else:
                    self.stats[somestat] += self.retainer.dbobj.attributes.get(somestat, 0)
=======
                self.stats[somestat] += self.character.traits.get_stat_value(somestat)
>>>>>>> 94023b99
            # None isn't iterable so make an empty set of skills
            skill_list = skill_list or []
            # add individual skill to the list
            if skill and skill not in skill_list:
                skill_list.append(skill)
            skill_list = [ob.lower() for ob in skill_list]
<<<<<<< HEAD
            # grabs the caller's skills or makes blank dict
            if self.retainer is None:
                skills = caller.db.skills or {}
            else:
                skills = self.retainer.dbobj.db.skills or {}
            # compares skills to dict we just made, adds to self.skills dict
            for someskill in skill_list:
                self.skills[someskill] += skills.get(someskill, 0)
            if self.retainer is None:
                self.bonus_crit_chance = caller.db.bonus_crit_chance or 0
                self.bonus_crit_mult = caller.db.bonus_crit_mult or 0
            else:
                # Retainers cannot roll criticals; feels unbalanced otherwise.
                self.bonus_crit_chance = 0
                self.bonus_crit_mult = 0
=======
            # compares skills to dict we just made, adds to self.skills dict
            for someskill in skill_list:
                self.skills[someskill] += self.character.traits.get_skill_value(someskill)
            self.bonus_crit_chance = caller.db.bonus_crit_chance or 0
            self.bonus_crit_mult = caller.db.bonus_crit_mult or 0
>>>>>>> 94023b99
            if use_real_name:
                self.character_name = caller.key
            else:
                self.character_name = caller.name

    def roll(self):
        """
        Do a dice check and return number of successes or botches. Positive number for
        successes, negative for botches.
        Stat and skill are strings that are assumed to already be run through get_partial_match.
        We'll try to match them against the character object to get values, and 0 if there's no
        matches for them.
        """
        announce_room = self.announce_room
        if not announce_room and self.character:
            announce_room = self.character.location
        statval = sum(self.stats.values())
        if self.average_lists or self.average_stat_list:
            statval //= len(self.stats)
        skillval = sum(self.skills.values())
        if self.average_lists or self.average_skill_list:
            skillval //= len(self.skills)
        # keep dice is either based on some combination of stats or skills, or supplied by caller
        keep_dice = DEFAULT_KEEP
        if self.stat_keep:
            keep_dice += statval
        if self.skill_keep:
            if len(self.stats) == 1 and statval:
                keep_dice = 1 + (statval // 2)
            keep_dice += skillval
        if self.keep_override:
            keep_dice = self.keep_override
        keep_dice += self.bonus_keep
        # the number of 'dice' we roll is equal to stat + skill
        num_dice = int(statval) + int(skillval) + self.bonus_dice
        rolls = [randint(1, 10) for _ in range(num_dice)]
        for x in range(len(rolls)):
            rolls[x] = self.explode_check(rolls[x])
        # Now we sort the rolls from least to highest, and keep a number of our
        # highest rolls equal to our 'keep dice'. Those are then added as our result.
        rolls.sort()
        rolls = rolls[-keep_dice:]
        result = sum(rolls)
        divisor = self.divisor or 1
        result /= divisor
        result += self.get_roll_modifiers()
        # crit chance is determined here. If we can't crit, we just set the multiplier to be 1
        crit_mult = self.check_crit_mult()
        self.crit_mult = crit_mult
        # if our difficulty is higher than 0, then crit is applied to our roll before difficulty is subtracted,
        # to give it a greater chance of success
        if self.difficulty > 0:
            result = int(result * crit_mult)
        result -= self.difficulty
        # if difficulty is less than 0, then our result is added up before crit is applied, to make the result higher
        # this is important for things like crafting, where they continue to accumulate negative difficulty, so it
        # makes those investments far more meaningful.
        if self.difficulty <= 0:
            result = int(result * crit_mult)
        # flat modifier is after crits/botches, but before a flubbed result
        result += self.flat_modifier
        if self.flub:
            rand_cap = max(1, min(len(rolls) * 5, self.difficulty))
            surrender = randint(1, rand_cap) - self.difficulty
            if result > surrender:
                result = surrender
        self.result = result
        # if quiet is not set, then we send a message to the room.
        if not self.quiet and announce_room:
            msg = self.build_msg()
            announce_room.msg_contents(msg, options={'roll': True})
        # end result is the sum of our kept dice minus the difficulty of what we were
        # attempting. Positive number is a success, negative is a failure.
        return self.result

    def explode_check(self, num):
        """
        Recursively call itself and return the sum for exploding rolls.
        """
        if num < self.EXPLODE_VAL:
            return num
        return num + self.explode_check(randint(1, 10))

    def check_crit_mult(self):
        try:
            if not self.can_crit:
                return 1
            bonus_crit_chance = self.bonus_crit_chance + self.get_crit_chance_modifiers()
            bonus_crit_mult = self.bonus_crit_mult
            roll = randint(1, 100)
            if roll > (5 + bonus_crit_chance):
                return 1
            if roll > (4 + bonus_crit_chance):
                return 1.5 + bonus_crit_mult
            if roll > (3 + bonus_crit_chance):
                return 1.75 + bonus_crit_mult
            if roll > (2 + bonus_crit_chance):
                return 2 + bonus_crit_mult
            if roll > (1 + bonus_crit_chance):
                return 2.25 + bonus_crit_mult
            return 2.5 + bonus_crit_mult
        except (TypeError, ValueError, AttributeError):
            return 1

    def build_msg(self):
        white_col, red_col, cyan_col, green_col, no_col = "|w", "|r", "|c", "|g", "|n"
        name = self.character_name
        if self.stats:
            stat_str = ", ".join(self.stats.keys())
            if self.announce_values:
                stat_str += "(%s)" % sum(self.stats.values())
        else:
            stat_str = ""
        if self.skills:
            skill_str = ", ".join(self.skills.keys())
            if self.announce_values:
                skill_str += "(%s)" % sum(self.skills.values())
        else:
            skill_str = ""
        if not stat_str or not skill_str:
            roll_msg = stat_str or skill_str
        else:
            roll_msg = "%s + %s" % (stat_str, skill_str)
        if self.result + self.difficulty >= self.difficulty:
            resultstr = "%s%s higher" % (white_col, self.result)
        else:
            resultstr = "%s%s lower" % (red_col, -self.result)

        if self.retainer is None:
            msg = "%s%s%s checked %s at difficulty %s, rolling %s%s." % (cyan_col, name, no_col, roll_msg,
                                                                     self.difficulty, resultstr, no_col)
        else:
            msg = "%s%s's%s retainer (%s%s) checked %s at difficulty %s, rolling %s%s." % (cyan_col, name, no_col,
                self.retainer.pretty_name, no_col, roll_msg, self.difficulty, resultstr, no_col)
        if self.crit_mult > 1 and self.result >= 0:
            msg = "%s %s%s rolled a critical!%s" % (msg, green_col, name, no_col)
        self.msg = msg
        return msg

    def get_roll_modifiers(self):
        try:
            mods: ModifierHandler = self.character.mods
            return mods.get_total_roll_modifiers(self.stats, self.skills)
        except AttributeError:
            return 0

    def get_crit_chance_modifiers(self):
        try:
            mods: ModifierHandler = self.character.mods
            return mods.get_crit_modifiers(self.stats, self.skills)
        except AttributeError:
            return 0<|MERGE_RESOLUTION|>--- conflicted
+++ resolved
@@ -62,24 +62,19 @@
             stat_list = [ob.lower() for ob in stat_list]
             # look up each stat from supplied caller, adds to stats dict
             for somestat in stat_list:
-<<<<<<< HEAD
                 if self.retainer is None:
-                    self.stats[somestat] += self.character.attributes.get(somestat, 0)
+                    self.stats[somestat] += self.character.traits.get_stat_value(somestat)
                 else:
                     self.stats[somestat] += self.retainer.dbobj.attributes.get(somestat, 0)
-=======
-                self.stats[somestat] += self.character.traits.get_stat_value(somestat)
->>>>>>> 94023b99
             # None isn't iterable so make an empty set of skills
             skill_list = skill_list or []
             # add individual skill to the list
             if skill and skill not in skill_list:
                 skill_list.append(skill)
             skill_list = [ob.lower() for ob in skill_list]
-<<<<<<< HEAD
             # grabs the caller's skills or makes blank dict
             if self.retainer is None:
-                skills = caller.db.skills or {}
+                skills = caller.traits.skills or {}
             else:
                 skills = self.retainer.dbobj.db.skills or {}
             # compares skills to dict we just made, adds to self.skills dict
@@ -92,13 +87,6 @@
                 # Retainers cannot roll criticals; feels unbalanced otherwise.
                 self.bonus_crit_chance = 0
                 self.bonus_crit_mult = 0
-=======
-            # compares skills to dict we just made, adds to self.skills dict
-            for someskill in skill_list:
-                self.skills[someskill] += self.character.traits.get_skill_value(someskill)
-            self.bonus_crit_chance = caller.db.bonus_crit_chance or 0
-            self.bonus_crit_mult = caller.db.bonus_crit_mult or 0
->>>>>>> 94023b99
             if use_real_name:
                 self.character_name = caller.key
             else:
