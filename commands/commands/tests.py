"""
Tests for different general commands. Tests for other command sets or for different apps can be found elsewhere.
"""

from mock import Mock, patch, PropertyMock
from datetime import datetime, timedelta

<<<<<<< HEAD
from server.utils.test_utils import ArxCommandTest, TestTicketMixins
from world.dominion.models import CrisisAction, Crisis, Army, RPEvent
from . import story_actions, overrides, social, staff_commands, roster, jobs
=======
from server.utils.test_utils import ArxCommandTest, TestEquipmentMixins
from world.dominion.models import CrisisAction, Crisis, Army, RPEvent
from . import story_actions, overrides, social, staff_commands, roster, crafting


class CraftingTests(TestEquipmentMixins, ArxCommandTest):

    def test_cmd_recipes(self):
        self.setup_cmd(crafting.CmdRecipes, self.char2)
        self.instance.display_recipes = Mock()  # this builds a table & sends it to arx_more
        rtable = self.instance.display_recipes
        self.call_cmd("/cost Bag", "It will cost nothing for you to learn Bag.")
        self.add_recipe_additional_costs(10)
        self.char2.currency = 1
        self.call_cmd("/learn Mask", "You have 1.0 silver. It will cost 10 for you to learn Mask.")
        self.char2.currency = 100
        self.call_cmd("/learn Mask", "You have learned Mask for 10 silver.")
        self.assertEqual(list(self.char2.dompc.assets.recipes.all()), [self.recipe6])
        self.assertEqual(self.char2.currency, 90.0)
        self.call_cmd("/info Mask", "Name: Mask\nDescription: None\nSilver: 10\nPrimary Materials:\n"
                                    "Mat1: 4 (0/4)")
        self.call_cmd("/learn", "Recipes you can learn:")
        rtable.assert_called_with([self.recipe1, self.recipe2, self.recipe3, self.recipe4,
                                  self.recipe5, self.recipe7])
        self.call_cmd("tailor", "")
        rtable.assert_called_with([self.recipe1])
        self.call_cmd("/known", "")
        rtable.assert_called_with([self.recipe6])
        self.match_recipe_locks_to_level()  # recipe locks become level-appropriate
        self.call_cmd("", "")
        rtable.assert_called_with([self.recipe6])
        self.call_cmd("/learn Bag", "You cannot learn 'Bag'. Recipes you can learn:")
        rtable.assert_called_with([])
        self.call_cmd("/teach Char=Mask", "You cannot teach 'Mask'. Recipes you can teach:")
        rtable.assert_called_with([])
        self.recipe6.locks.replace("teach:all();learn: ability(4)")
        self.recipe6.save()
        self.call_cmd("/teach Char=Mask", "They cannot learn Mask.")
        self.recipe6.locks.replace("teach:all();learn:all()")
        self.recipe6.save()
        self.call_cmd("/teach Char=Mask", "Taught Char Mask.")
        self.assertEqual(list(self.char.dompc.assets.recipes.all()), [self.recipe6])
        self.call_cmd("/teach Char=Mask", "They already know Mask.")
        self.recipe5.locks.replace("teach:all();learn:all()")
        self.recipe5.save()
        self.caller = self.char  # Char is staff
        self.call_cmd("/cost Hairpins", "It will cost nothing for you to learn Hairpins.")
>>>>>>> dd0d476e


class StoryActionTests(ArxCommandTest):

    @patch("world.dominion.models.inform_staff")
    @patch("world.dominion.models.get_week")
    def test_cmd_action(self, mock_get_week, mock_inform_staff):
        mock_get_week.return_value = 1
        self.setup_cmd(story_actions.CmdAction, self.account)
        self.crisis = Crisis.objects.create(name="Test Crisis")
        self.call_cmd("/newaction", "You need to include a story.")
        self.caller.pay_action_points = Mock(return_value=False)
        self.call_cmd("/newaction testing", "You do not have enough action points.")
        self.caller.pay_action_points = Mock(return_value=True)
        self.call_cmd("/newaction test crisis=testing", "You have drafted a new action (#1) to respond to Test Crisis: "
                                                        "testing|Please note that you cannot invite players to an "
                                                        "action once it is submitted.")
        action = self.dompc.actions.last()
        self.call_cmd("/submit 1", "Incomplete fields: ooc intent, tldr, roll, category")
        self.call_cmd("/category 1=foo", "You need to include one of these categories: scouting, combat, diplomacy, "
                                         "unknown, support, research, sabotage.")
        self.call_cmd("/category 1=Research", "category set to Research.")
        self.call_cmd("/category 1=combat", "category set to Combat.")
        self.call_cmd("/ooc_intent 1=testooc", "You have set your ooc intent to be: testooc")
        self.assertEquals(action.questions.first().is_intent, True)
        self.call_cmd("/tldr 1=summary", "topic set to summary.")
        self.call_cmd("/roll 1=foo,bar", "You must provide a valid stat and skill.")
        self.call_cmd("/roll 1=Strength,athletics", "stat set to strength.|skill set to athletics.")
        self.call_cmd("/setsecret 1=sekrit", "Secret actions set to sekrit.")
        self.call_cmd("/invite 1=foo", "Could not find 'foo'.")
        self.call_cmd("/invite 1=TestAccount2", "You have invited Testaccount2 to join your action.")
        self.caller = self.account2
        self.caller.pay_action_points = Mock(return_value=False)
        self.call_cmd("/setaction 1=test assist", "You do not have enough action points.")
        self.caller.pay_action_points = Mock(return_value=True)
        self.call_cmd("/setaction 1=test assist",
                      "Action by Testaccount for Test Crisis now has your assistance: test assist")
        Army.objects.create(name="test army", owner=self.assetowner)
        self.call_cmd("/add 1=army,1", "You don't have access to that Army.|Failed to send orders to the army.")
        self.call_cmd("/readycheck 1", "Only the action leader can use that switch.")
        self.caller = self.account
        self.call_cmd("/add 1=foo,bar", "Invalid type of resource.")
        self.call_cmd("/add 1=ap,50", "50 ap added. Action #1 Total resources: extra action points 50")
        self.call_cmd("/add 1=army,1", "You have successfully relayed new orders to that army.")
        self.call_cmd("/toggletraitor 1", "Traitor is now set to: True")
        self.call_cmd("/toggletraitor 1", "Traitor is now set to: False")
        self.call_cmd("/toggleattend 1", "You are marked as no longer attending the action.")
        self.call_cmd("/toggleattend 1", "You have marked yourself as physically being present for that action.")
        self.call_cmd("/noscene 1", "Preference for offscreen resolution set to: True")
        self.call_cmd("/noscene 1", "Preference for offscreen resolution set to: False")
        self.call_cmd("/readycheck 1", "The following assistants aren't ready: Testaccount2")
        self.call_cmd("/submit 1", "Before submitting this action, make certain that you have invited all players you "
                                   "wish to help with the action, and add any resources necessary. Any invited players "
                                   "who have incomplete actions will have their assists deleted.\nThe following "
                                   "assistants are not ready and will be deleted: Testaccount2\nWhen ready, /submit "
                                   "the action again.")
        self.call_cmd("/submit 1", "You have new informs. Use @inform 1 to read them.|You have submitted your action.")
        mock_inform_staff.assert_called_with('Testaccount submitted action #1. {wSummary:{n summary')
        self.call_cmd("/makepublic 1", "The action must be finished before you can make details of it public.")
        action.status = CrisisAction.PUBLISHED
        self.call_cmd("/makepublic 1", "You have gained 2 xp for making your action public.")
        self.call_cmd("/makepublic 1", "That action has already been made public.")
        self.call_cmd("/question 1=test question", "You have submitted a question: test question")
        self.call_cmd("/newaction test crisis=testing",
                      "You have already submitted an action for this stage of the crisis.")
        action_2 = self.dompc.actions.create(actions="completed storyaction", status=CrisisAction.PUBLISHED,
                                             date_submitted=datetime.now())
        action_2.assisting_actions.create(dompc=self.dompc2)
        action_3 = self.dompc.actions.create(actions="another completed storyaction", status=CrisisAction.PUBLISHED,
                                             date_submitted=datetime.now())
        action_3.assisting_actions.create(dompc=self.dompc2)
        draft = self.dompc.actions.create(actions="storyaction draft", status=CrisisAction.DRAFT,
                                          category=CrisisAction.RESEARCH,
                                          topic="test summary", stat_used="stat", skill_used="skill")
        draft.questions.create(is_intent=True, text="intent")
        self.call_cmd("/invite 4=TestAccount2", "You have invited Testaccount2 to join your action.")
        self.call_cmd("/submit 4", "You are permitted 2 action requests every 30 days. Recent actions: 1, 2, 3")
        self.caller = self.account2
        # unused actions can be used as assists. Try with one slot free to be used as an assist
        self.dompc2.actions.create(actions="dompc completed storyaction", status=CrisisAction.PUBLISHED,
                                   date_submitted=datetime.now())
        self.call_cmd("/setaction 4=test assist", 'Action by Testaccount now has your assistance: test assist')
        self.dompc2.actions.create(actions="another dompc completed storyaction", status=CrisisAction.PUBLISHED,
                                   date_submitted=datetime.now())
        # now both slots used up
        self.call_cmd("/setaction 4=test assist", "You are assisting too many actions.")
        # test making an action free
        action_2.free_action = True
        action_2.save()
        self.call_cmd("/setaction 4=test assist", 'Action by Testaccount now has your assistance: test assist')
        # now test again when it's definitely not free
        action_2.free_action = False
        action_2.save()
        self.call_cmd("/setaction 4=test assist", "You are assisting too many actions.")
        # cancel an action to free a slot
        action_2.status = CrisisAction.CANCELLED
        action_2.save()
        self.call_cmd("/setaction 4=test assist", 'Action by Testaccount now has your assistance: test assist')
        action.status = CrisisAction.CANCELLED
        action.save()
        # now back to player 1 to see if they can submit after the other actions are gone
        self.caller = self.account
        self.call_cmd("/submit 4", "Before submitting this action, make certain that you have invited all players you "
                                   "wish to help with the action, and add any resources necessary. Any invited players "
                                   "who have incomplete actions will have their assists deleted.\nThe following "
                                   "assistants are not ready and will be deleted: Testaccount2\nWhen ready, /submit "
                                   "the action again.")
        # make sure they can't create a new one while they have a draft
        self.call_cmd("/newaction test crisis=testing",
                      "You have drafted an action which needs to be submitted or canceled: 4")
        action_4 = self.dompc.actions.last()
        action_4.status = CrisisAction.CANCELLED
        action_4.save()
        self.call_cmd("/newaction test crisis=testing", "You have drafted a new action (#7) to respond to Test Crisis: "
                                                        "testing|Please note that you cannot invite players to an "
                                                        "action once it is submitted.")

    @patch("world.dominion.models.inform_staff")
    @patch("world.dominion.models.get_week")
    def test_cmd_gm_action(self, mock_get_week, mock_inform_staff):
        from datetime import datetime
        now = datetime.now()
        mock_get_week.return_value = 1
        action = self.dompc2.actions.create(actions="test", status=CrisisAction.NEEDS_GM, editable=False, silver=50,
                                            date_submitted=now, topic="test summary")
        action.set_ooc_intent("ooc intent test")
        self.setup_cmd(story_actions.CmdGMAction, self.account)
        self.call_cmd("/story 2=foo", "No action by that ID #.")
        self.call_cmd("/story 1=foo", "story set to foo.")
        self.call_cmd("/tldr 1", "Summary of action 1\nAction by Testaccount2: Summary: test summary")
        self.call_cmd("/secretstory 1=sekritfoo", "secret_story set to sekritfoo.")
        self.call_cmd("/stat 1=charm", "stat set to charm.")
        self.call_cmd("/skill 1=seduction", "skill set to seduction.")
        self.call_cmd("/diff 1=25", "difficulty set to 25.")
        self.call_cmd("/diff 1=hard", "difficulty set to %s." % CrisisAction.HARD_DIFFICULTY)
        self.call_cmd("/assign 1=Testaccount", "gm set to Testaccount.|GM for the action set to Testaccount")
        self.call_cmd("/invite 1=TestAccount2", "The owner of an action cannot be an assistant.")
        self.call_cmd("/invite 1=TestAccount", "You have new informs. Use @inform 1 to read them."
                                               "|You have invited Testaccount to join your action.")
        self.account2.pay_resources = Mock()
        self.call_cmd("/charge 1=economic,2000", "2000 economic added. Action #1 Total resources: economic 2000, silver 50")
        self.account2.pay_resources.assert_called_with("economic", 2000)
        self.caller.inform = Mock()
        self.account2.inform = Mock()
        action.ask_question("foo inform")
        self.caller.inform.assert_called_with('{cTestaccount2{n added a comment/question about Action #1:\nfoo inform',
                                              category='Action questions')
        self.call_cmd("/ooc/allowedit 1=Sure go nuts", "editable set to True.|Answer added.")
        self.account2.inform.assert_called_with('GM Testaccount has posted a followup to action 1: Sure go nuts',
                                                append=False, category='Actions', week=1)
        self.assertEquals(action.editable, True)
        self.call_cmd("/togglefree 1", 'You have made their action free and the player has been informed.')
        self.account2.inform.assert_called_with('Your action is now a free action and will '
                                                'not count towards your maximum.',
                                                append=False, category='Actions', week=1)
        self.account2.gain_resources = Mock()
        self.call_cmd("/cancel 1", "Action cancelled.")
        self.account2.gain_resources.assert_called_with("economic", 2000)
        self.assertEquals(self.assetowner2.vault, 50)
        self.assertEquals(action.status, CrisisAction.CANCELLED)
        self.call_cmd("/markpending 1", "status set to Pending Resolution.")
        self.assertEquals(action.status, CrisisAction.PENDING_PUBLISH)
        self.call_cmd("/publish 1=story test", "That story already has an action written. "
                      "To prevent accidental overwrites, please change "
                      "it manually and then /publish without additional arguments.")
        action.story = ""
        action.ask_question("another test question")
        self.call_cmd("/markanswered 1", "You have marked the questions as answered.")
        self.assertEqual(action.questions.last().mark_answered, True)
        self.call_cmd("1", "Action ID: #1 Category: Unknown  Date: %s  " % (now.strftime("%x %X")) +
                           "GM: Testaccount\nAction by Testaccount2\nSummary: test summary\nAction: test\n"
                           "[physically present] Perception (stat) + Investigation (skill) at difficulty 60\n"
                           "Testaccount2 OOC intentions: ooc intent test\n\nOOC Notes and GM responses\n"
                           "Testaccount2 OOC Question: foo inform\nReply by Testaccount: Sure go nuts\n"
                           "Testaccount2 OOC Question: another test question\nOutcome Value: 0\nStory Result: \n"
                           "Secret Story sekritfoo\nTotal resources: economic 2000, silver 50\n[STATUS: Pending Resolution]")
        self.call_cmd("/publish 1=story test", "You have published the action and sent the players informs.")
        self.assertEquals(action.status, CrisisAction.PUBLISHED)
        self.account2.inform.assert_called_with('{wGM Response to story action of Testaccount2\n'
                                                '{wRolls:{n 0\n\n{wStory Result:{n story test\n\n',
                                                append=False, category='Actions', week=1)
        mock_inform_staff.assert_called_with('Action 1 has been published by Testaccount:\n'
                                             '{wGM Response to story action'
                                             ' of Testaccount2\n{wRolls:{n 0\n\n{wStory Result:{n story test\n\n',
                                             post='{wSummary of action 1{n\nAction by {cTestaccount2{n: {wSummary:{n '
                                                  'test summary\n\n{wStory Result:{n story test\n'
                                                  '{wSecret Story{n sekritfoo',
                                             subject='Action 1 Published by Testaccount')
        with patch('server.utils.arx_utils.broadcast_msg_and_post') as mock_msg_and_post:
            from web.character.models import Story, Chapter, Episode
            chapter = Chapter.objects.create(name="test chapter")
            Episode.objects.create(name="test episode", chapter=chapter)
            Story.objects.create(name="test story", current_chapter=chapter)
            self.call_cmd("/gemit 1=test gemit", "StoryEmit created.")
            mock_msg_and_post.assert_called_with("test gemit", self.caller, episode_name="test episode")
            mock_inform_staff.assert_called_with('Action 1 has been published by Testaccount:\n{wGM Response to story '
                                                 'action of Testaccount2\n{wRolls:{n 0\n\n'
                                                 '{wStory Result:{n story test\n\n',
                                                 post='{wSummary of action 1{n\nAction by {cTestaccount2{n: '
                                                      '{wSummary:{n test summary\n\n'
                                                      '{wStory Result:{n story test\n{wSecret '
                                                      'Story{n sekritfoo', subject='Action 1 Published by Testaccount')
        RPEvent.objects.create(name="test event")
        self.call_cmd("/addevent 1=1", "Added event: test event")
        self.call_cmd("/rmevent 1=1", "Removed event: test event")


class OverridesTests(ArxCommandTest):
    def test_cmd_give(self):
        from typeclasses.wearable.wearable import Wearable
        from evennia.utils.create import create_object
        self.setup_cmd(overrides.CmdGive, self.char1)
        self.call_cmd("obj to char2", "You are not holding Obj.")
        self.obj1.move_to(self.char1)
        self.call_cmd("obj to char2", "You give Obj to Char2.")
        wearable = create_object(typeclass=Wearable, key="worn", location=self.char1)
        wearable.wear(self.char1)
        self.call_cmd("worn to char2", 'worn is currently worn and cannot be moved.')
        wearable.remove(self.char1)
        self.call_cmd("worn to char2", "You give worn to Char2.")
        self.char1.currency = 50
        self.call_cmd("-10 silver to char2", "Amount must be positive.")
        self.call_cmd("75 silver to char2", "You do not have that much money to give.")
        self.call_cmd("25 silver to char2", "You give coins worth 25.0 silver pieces to Char2.")
        self.assetowner.economic = 50
        self.call_cmd("/resource economic,60 to TestAccount2", "You do not have enough economic resources.")
        self.account2.inform = Mock()
        self.call_cmd("/resource economic,50 to TestAccount2", "You give 50 economic resources to Char2.")
        self.assertEqual(self.assetowner2.economic, 50)
        self.account2.inform.assert_called_with("Char has given 50 economic resources to you.", category="Resources")

    def test_cmd_say(self):
        self.setup_cmd(overrides.CmdArxSay, self.char1)
        self.char2.msg = Mock()
        self.call_cmd("testing", 'You say, "testing"')
        self.char2.msg.assert_called_with(from_obj=self.char1, text=('Char says, "testing{n"', {}),
                                          options={'is_pose': True})
        self.caller.db.currently_speaking = "foobar"
        self.call_cmd("testing lang", 'You say in Foobar, "testing lang"')
        self.char2.msg.assert_called_with(from_obj=self.char1, text=('Char says in Foobar, "testing lang{n"', {}),
                                          options={'language': 'foobar', 'msg_content': "testing lang",
                                                   'is_pose': True})
        self.char1.fakename = "Bob the Faker"
        self.caller.db.currently_speaking = None
        self.call_cmd("test", 'You say, "test"')
        self.char2.msg.assert_called_with(from_obj=self.char1, text=('Bob the Faker says, "test{n"', {}),
                                          options={'is_pose': True})
        self.char2.tags.add("story_npc")
        self.call_cmd("test", 'You say, "test"')
        self.char2.msg.assert_called_with('Bob the Faker {c(Char){n says, "test{n"', options={'is_pose': True},
                                          from_obj=self.char1)

    def test_cmd_who(self):
        self.setup_cmd(overrides.CmdWho, self.account2)
        self.call_cmd("asdf", "Players:\n\nPlayer name Fealty Idle \n\nShowing 0 out of 1 unique account logged in.")


# noinspection PyUnresolvedReferences
class RosterTests(ArxCommandTest):
    def setUp(self):
        """Adds rosters and an announcement board"""
        from web.character.models import Roster
        from typeclasses.bulletin_board.bboard import BBoard
        from evennia.utils.create import create_object
        super(RosterTests, self).setUp()
        self.available_roster = Roster.objects.create(name="Available")
        self.gone_roster = Roster.objects.create(name="Gone")
        self.bboard = create_object(typeclass=BBoard, key="Roster Changes")

    @patch.object(roster, "inform_staff")
    def test_cmd_admin_roster(self, mock_inform_staff):
        from world.dominion.models import Organization
        self.org = Organization.objects.create(name="testorg")
        self.member = self.org.members.create(player=self.dompc2, rank=2)
        self.setup_cmd(roster.CmdAdminRoster, self.account)
        self.bboard.bb_post = Mock()
        self.dompc2.patron = self.dompc
        self.dompc2.save()
        self.call_cmd("/retire char2", 'Random password generated for Testaccount2.')
        self.assertEqual(self.roster_entry2.roster, self.available_roster)
        entry = self.roster_entry2
        post = "%s no longer has an active player and is now available for applications." % entry.character
        url = "http://play.arxmush.org" + entry.character.get_absolute_url()
        post += "\nCharacter page: %s" % url
        subject = "%s now available" % entry.character
        self.bboard.bb_post.assert_called_with(self.caller, post, subject=subject, poster_name="Roster")
        mock_inform_staff.assert_called_with("Testaccount has returned char2 to the Available roster.")
        self.assertEqual(self.member.rank, 3)
        self.assertEqual(self.dompc2.patron, None)


# noinspection PyUnresolvedReferences
class SocialTests(ArxCommandTest):
    def test_cmd_where(self):
        self.setup_cmd(social.CmdWhere, self.account)
        self.call_cmd("/shops", "List of shops:")
        self.room1.tags.add("shop")
        self.room1.db.shopowner = self.char2
        self.call_cmd("/shops", "List of shops:\nRoom: Char2")
        from web.character.models import Roster
        self.roster_entry2.roster = Roster.objects.create(name="Bishis")
        self.call_cmd("/shops/all", "List of shops:\nRoom: Char2 (Inactive)")
        # TODO: create AccountHistory thingies, set a firstimpression for one of the Chars
        # TODO: test /firstimp, /rs, /watch
        self.call_cmd("", 'Locations of players:\nPlayers who are currently LRP have a + by their name, '
                          'and players who are on your watch list have a * by their name.\nRoom: Char, Char2')
        self.char2.fakename = "Kamda"
        self.call_cmd("", 'Locations of players:\nPlayers who are currently LRP have a + by their name, '
                          'and players who are on your watch list have a * by their name.\nRoom: Char')
        self.room1.tags.add("private")
        self.call_cmd("", "No visible characters found.")

    def test_cmd_watch(self):
        self.setup_cmd(social.CmdWatch, self.account)
        max_size = social.CmdWatch.max_watchlist_size
        self.call_cmd("testaccount2", "You start watching Char2.")
        self.assertTrue(self.char2 in self.caller.db.watching)
        self.call_cmd("testaccount2", "You are already watching Char2.")
        self.call_cmd("/hide", "Hiding set to True.")
        self.assertTrue(bool(self.caller.db.hide_from_watch))
        self.call_cmd("/hide", "Hiding set to False.")
        self.assertFalse(bool(self.caller.db.hide_from_watch))
        self.call_cmd("/stop testAccount2", "Stopped watching Char2.")
        self.assertTrue(self.char2 not in self.caller.db.watching)
        for _ in range(max_size):
            self.caller.db.watching.append(self.char2)
        self.call_cmd("testAccount2", "You may only have %s characters on your watchlist." % max_size)

    def test_cmd_iamhelping(self):
        from web.character.models import PlayerAccount
        self.setup_cmd(social.CmdIAmHelping, self.account)
        paccount1 = PlayerAccount.objects.create(email="foo@foo.com")
        self.account2.inform = Mock()
        ap_cap = self.roster_entry.max_action_points
        self.call_cmd("", "You have 100 AP remaining.")
        self.call_cmd("testaccount2=30", "You cannot give AP to an alt.")
        self.caller.roster.current_account = paccount1
        self.call_cmd("testaccount2=102", "You do not have enough AP.")
        self.roster_entry2.action_points = 250
        self.roster_entry.action_points = 300
        self.call_cmd("testaccount2=1", "Must transfer at least 3 AP.")
        self.call_cmd("testaccount2=aipl", "AP needs to be a number.")
        self.call_cmd("testaccount2=300", "That would put them over %s AP." % ap_cap)
        inform_msg = "Testaccount has given you 30 AP."
        self.call_cmd("testaccount2=90", "You use 90 action points and have 210 remaining this week."
                                         "|Using 90 of your AP, you have given Testaccount2 30 AP.")
        self.account2.inform.assert_called_with(inform_msg, category=inform_msg)
        self.assertEqual(self.roster_entry2.action_points, 280)
        self.assertEqual(self.roster_entry.action_points, 210)

    def test_cmd_rphooks(self):
        self.setup_cmd(social.CmdRPHooks, self.account)
        self.call_cmd("/add bad: name", "That category name contains invalid characters.")
        self.call_cmd("/add catname=desc", "Added rphook tag: catname: desc.")
        self.call_cmd("/remove foo", "No rphook by that category name.")
        self.call_cmd("/remove catname", "Removed.")

    def test_cmd_messenger(self):
        self.setup_cmd(social.CmdMessenger, self.char2)
        self.char1.tags.add("no_messengers")
        self.char2.tags.add("no_messengers")
        self.call_cmd("testaccount=hiya", 'Char cannot send or receive messengers at the moment.'
                                          '|No valid receivers found.')
        self.char2.tags.remove("no_messengers")
        self.call_cmd("testaccount=hiya", 'Char cannot send or receive messengers at the moment.'
                                          '|No valid receivers found.')
        self.char1.tags.remove("no_messengers")
        self.call_cmd("testaccount=hiya", "You dispatch a messenger to Char with the following message:\n\n'hiya'")

    @patch("world.dominion.models.get_week")
    @patch.object(social, "inform_staff")
    @patch.object(social, "datetime")
    def test_cmd_rpevent(self, mock_datetime, mock_inform_staff, mock_get_week):
        from evennia.utils.create import create_script
        from typeclasses.scripts.event_manager import EventManager
        from world.dominion.models import Organization, AssetOwner
        script = create_script(typeclass=EventManager, key="Event Manager")
        script.post_event = Mock()
        now = datetime.now()
        mock_datetime.strptime = datetime.strptime
        mock_datetime.now = Mock(return_value=now)
        mock_get_week.return_value = 1
        self.setup_cmd(social.CmdCalendar, self.account1)
        self.call_cmd("/submit", "You must /create a form first.")
        self.call_cmd("/create test_event", 'Starting project. It will not be saved until you submit it.'
                                            ' Does not persist through logout/server reload.|'
                                            'Name: test_event\nMain Host: Testaccount\nPublic: Public\n'
                                            'Description: None\nDate: None\nLocation: None\nLargesse: Small')
        self.call_cmd("/largesse", 'Level       Cost   Prestige \n'
                                   'Small       0      0        '
                                   'Average     100    1000     '
                                   'Refined     1000   5000     '
                                   'Grand       10000  20000    '
                                   'Extravagant 100000 100000   '
                                   'Legendary   500000 400000')
        self.call_cmd("/desc test description", 'Desc of event set to:\ntest description')
        self.call_cmd('/submit', 'Please correct the following errors:\n'
                                 'Date: This field is required.\n'
                                 'Plotroom: You must give either a location or a plot room.\n'
                                 'Name: test_event\nMain Host: Testaccount\nPublic: Public\n'
                                 'Description: test description\nDate: None\nLocation: None\nLargesse: Small')
        self.call_cmd("/date 26:35 sdf", "Date did not match 'mm/dd/yy hh:mm' format. You entered: 26:35 sdf")
        self.call_cmd("/date 1/1/01 12:35", "You cannot make an event for the past.")
        datestr = now.strftime("%x %X")
        self.call_cmd("/date 12/12/30 12:00", ('Date set to 12/12/30 12:00:00.|' +
                                               ('Current time is {} for comparison.|'.format(datestr)) +
                                               'Number of events within 2 hours of that date: 0'))
        self.call_cmd("/gm testaccount", "Testaccount is now marked as a gm.\n"
                                         "Reminder - please only add a GM for an event if it's an actual "
                                         "player-run plot. Tagging a social event as a PRP is strictly prohibited. "
                                         "If you tagged this as a PRP in error, use gm on them again to remove them.")
        self.char1.db.currency = -1.0
        self.call_cmd("/largesse grand", 'That requires 10000 to buy. You have -1.0.')
        self.char1.db.currency = 10000
        self.call_cmd("/largesse grand", "Largesse level set to grand for 10000.")
        org = Organization.objects.create(name="test org")
        org.members.create(player=self.dompc2, rank=10)
        self.call_cmd("/invite test org", 'Invited test org to attend.')
        self.call_cmd("/invite testaccount2", "Invited Testaccount2 to attend.")
        self.call_cmd("/location here", 'Room set to Room.')
        self.call_cmd("/location room2", 'Room set to Room2.')
        self.call_cmd("/location", 'Room set to Room.')
        self.call_cmd('/submit', 'You pay 10000 coins for the event.|'
                                 'New event created: test_event at 12/12/30 12:00:00.')
        self.assertEqual(self.char1.db.currency, 0)
        event = RPEvent.objects.get(name="test_event")
        self.assertTrue(event.gm_event)
        self.assertEqual(org.events.first(), event)
        self.assertEqual(self.dompc2.events.first(), event)
        self.assertEqual(event.location, self.room)
        script.post_event.assert_called_with(event, self.account,
                                             '{wName:{n test_event\n{wMain Host:{n Testaccount\n{wPublic:{n Public\n'
                                             '{wDescription:{n test description\n{wDate:{n 2030-12-12 12:00:00\n'
                                             '{wLocation:{n Room\n{wLargesse:{n Grand\n{wGMs:{n Testaccount\n'
                                             '{wRisk:{n Normal Risk\n{wInvitations:{n Testaccount2\n')
        mock_inform_staff.assert_called_with('New event created by Testaccount: test_event, '
                                             'scheduled for 12/12/30 12:00:00.')
        self.call_cmd("/sponsor test org,200=1", "You do not have permission to spend funds for test org.")
        org.locks.add("withdraw:rank(10)")
        org.save()
        org.members.create(player=self.dompc, rank=1)
        assets = AssetOwner.objects.create(organization_owner=org)
        self.call_cmd("/sponsor test org,200=1", 'test org does not have enough social resources.')
        assets.social = 200
        assets.save()
        self.call_cmd("/sponsor test org,200=1", "test org is now sponsoring test_event for 200 social resources.")
        self.assertEqual(assets.social, 0)
        self.call_cmd("/uninvite testaccount2=2", "No event found by that number.")
        self.call_cmd("/uninvite testaccount2=1", "Removed Testaccount2's invitation.")
        self.call_cmd("/uninvite testaccount2=1", "They are not invited.")
        self.call_cmd("/invite testaccount2=1", "Invited Testaccount2 to attend.")
        self.call_cmd("/invite testaccount2=1", "They are already invited.")
        self.call_cmd("/uninvite test org=1", "Removed test org's invitation.")
        self.call_cmd("/uninvite test org=1", "That organization is not invited.")
        self.call_cmd("/invite test org=1", 'test org has new @informs. Use @informs/org test org/1 to read them.|'
                                            'Invited test org to attend.')
        self.call_cmd("/invite test org=1", 'That organization is already invited.')
        self.call_cmd("1", 'Name: test_event\nHosts: Testaccount\nGMs: Testaccount\nOrgs: test org\nLocation: Room\n'
                           'Event Scale: Grand\nDate: 12/12/30 12:00\nDesc:\ntest description\n'
                           'Event Page: http://play.arxgame.org/dom/cal/detail/1/')

    @patch("world.dominion.models.get_week")
    @patch("server.utils.arx_utils.get_week")
    @patch.object(social, "do_dice_check")
    def test_cmd_praise(self, mock_dice_check, mock_get_week, mock_dom_get_week):
        from web.character.models import PlayerAccount
        from world.dominion.models import Organization, AssetOwner, RPEvent
        self.roster_entry.current_account = PlayerAccount.objects.create(email="asdf@asdf.com")
        self.roster_entry.save()
        self.setup_cmd(social.CmdPraise, self.account)
        mock_get_week.return_value = 1
        mock_dom_get_week.return_value = 1
        self.assertEqual(self.account.get_current_praises_and_condemns().count(), 0)
        self.call_cmd("testaccount2", "You have already used all your praises for the week.")
        # property mocks have to be reset at the end, or screws up other tests
        old = type(self.char1).social_clout
        prop_mock = PropertyMock(return_value=10)
        type(self.char1).social_clout = prop_mock
        mock_dice_check.return_value = 50
        self.call_cmd("testaccount2,-2=hi", "The number of praises used must be a positive number, "
                                            "and less than your max praises.")
        self.call_cmd("testaccount2,99=hi", "The number of praises used must be a positive number, "
                                            "and less than your max praises.")
        self.account2.inform = Mock()
        self.call_cmd("/all testaccount2=hi", 'You use 1 action points and have 99 remaining this week.|'
                                              'You praise the actions of Testaccount2. You have 0 praises remaining.')
        self.account2.inform.assert_called_with('Testaccount has praised you. Your prestige has been adjusted by 90.',
                                                append=False, category='Praised', week=1)
        self.assertEqual(self.assetowner2.fame, 90)
        self.assertEqual(self.account.get_current_praises_and_condemns().count(), 1)
        org = Organization.objects.create(name="test org")
        org.inform = Mock()
        org_assets = AssetOwner.objects.create(organization_owner=org)
        self.call_cmd("/org foo", "No organization by that name.")
        self.call_cmd("/org test org", 'There is no event going on that has test org as a sponsor.')
        event = RPEvent.objects.create(name="test event", location=self.room)
        self.room.db.current_event = event.id
        event.org_event_participation.create(org=org, social=50)
        prop_mock.return_value = 50
        self.call_cmd("/org test org,40=hi2u", 'You use 1 action points and have 98 remaining this week.|'
                                               'You praise the actions of Test org. You have 0 praises remaining.')
        org.inform.assert_called_with('Testaccount has praised you. Your prestige has been adjusted by 10200.',
                                      append=False, category='Praised', week=1)
        self.assertEqual(org_assets.fame, 10200)
        # cleanup property mock
        type(self.char1).social_clout = old

    def test_room_mood(self):
        self.setup_cmd(social.CmdRoomMood, self.char)
        self.call_cmd("this is a test mood", 'Old mood was: |'
                                             '(OOC)The scene set/room mood is now set to: this is a test mood')
        self.assertEqual(self.room1.db.room_mood[2], "this is a test mood")
        self.call_cmd("", "Old mood was: this is a test mood|Mood erased.")
        self.assertEqual(self.room1.db.room_mood, None)

    @patch.object(social, "inform_staff")
    def test_cmd_favor(self, mock_inform_staff):
        from world.dominion.models import Organization, AssetOwner
        org = Organization.objects.create(name="testorg", category="asdf")
        org_assets = AssetOwner.objects.create(organization_owner=org)
        self.setup_cmd(social.CmdFavor, self.account2)
        self.call_cmd("", "No organization by the name ''.")
        self.call_cmd("testorg", "Those Favored/Disfavored by testorg")
        self.call_cmd("/add testorg=testaccount", "You do not have permission to set favor.")
        org.members.create(player=self.dompc2, rank=1)
        self.call_cmd("/add testorg=testaccount", "You must provide both a target and an amount.")
        self.call_cmd("/add testorg=foo,5", "Could not find 'foo'.")
        self.call_cmd("/add testorg=testaccount,5", "That would bring your total favor to 5, and you can only spend 0.")
        org.social_influence = 3000
        mem2 = org.members.create(player=self.dompc, rank=4)
        self.call_cmd("/add testorg=testaccount,1", "Cannot set favor for a member.")
        org.category = "noble"
        self.call_cmd("/add testorg=testaccount,1", "Favor can only be set for vassals or non-members.")
        mem2.rank = 6
        self.call_cmd("/add testorg=testaccount,1", "Cost will be 200. Repeat the command to confirm.")
        rep = self.dompc.reputations.get(organization=org)
        rep.affection = 10
        rep.respect = 5
        self.call_cmd("/add testorg=testaccount,1", "Cost will be 185. Repeat the command to confirm.")
        self.call_cmd("/add testorg=testaccount,1", "You cannot afford to pay 185 resources.")
        self.assetowner2.social = 200
        self.account2.ndb.favor_cost_confirmation = 185
        self.call_cmd("/gossip testorg=testaccount/asdf", "You can only add gossip to someone with non-zero favor.")
        self.call_cmd("/add testorg=testaccount,1", "Set Testaccount's favor in testorg to 1.")
        self.call_cmd("/gossip testorg=testaccount/stuff", "Gossip for Testaccount set to: stuff")
        mock_inform_staff.assert_called_with("Testaccount2 set gossip for Testaccount's reputation with "
                                             "testorg to: stuff")
        self.call_cmd("testorg", 'Those Favored/Disfavored by testorg\nTestaccount (1): stuff')
        org_assets.fame = 50000
        org_assets.legend = 10000
        org_assets.save()
        self.assertEqual(self.assetowner.propriety, 3000)
        self.assertEqual(self.assetowner.propriety, rep.propriety_amount)
        self.call_cmd("/all", "Characters with favor: Testaccount for testorg (1)")
        self.call_cmd("/remove testorg=testaccount", "Favor for Testaccount removed.")
        self.assertEqual(self.assetowner.propriety, 0)
        self.call_cmd("/all", "Characters with favor: ")


# noinspection PyUnresolvedReferences
class SocialTestsPlus(ArxCommandTest):
    num_additional_characters = 1

    @patch.object(social, "inform_staff")
    def test_cmd_randomscene(self, mock_inform_staff):
        from web.character.models import PlayerAccount
        self.setup_cmd(social.CmdRandomScene, self.char1)
        self.char2.sessions.all = Mock(return_value="Meow")
        self.account2.db_is_connected = True
        self.account2.last_login = datetime.now()
        self.account2.save()
        self.roster_entry2.current_account = PlayerAccount.objects.create(email="foo")
        self.roster_entry2.save()
        self.call_cmd("", "@Randomscene Information: \nRandomly generated RP partners for this week: Char2"
                          "\nReminder: Please only /claim those you have interacted with significantly in a scene.")
        self.char1.player_ob.db.random_scenelist = [self.char2, self.char2, self.char3]
        self.call_cmd("/online", "@Randomscene Information: Only displaying online characters."
                                 "\nRandomly generated RP partners for this week: Char2 and Char2"
                                 "\nReminder: Please only /claim those you have interacted with significantly "
                                 "in a scene.")
        self.call_cmd("/claim Char2", 'You must include some summary of the scene. It may be quite short.')
        self.call_cmd("/claim Char2=test test test", 'You have sent Char2 a request to validate your scene: '
                                                     'test test test')
        mock_inform_staff.assert_called_with("Char has completed this random scene with Char2: test test test")
        self.call_cmd("/claim Char2=test test test", "You have already claimed a scene with Char2 this week.")
        self.char2.db.false_name = "asdf"
        self.char2.aliases.add("asdf")
        self.caller = self.char3  # mask test, not staff
        self.call_cmd("/claim Char2=meow", "Could not find 'Char2'.")
        self.call_cmd("/claim asdf=meow", "You cannot claim 'asdf'.")
        self.caller = self.char1
        self.call_cmd("/claim Char2=test test test", "You cannot claim 'Char2'.")
        self.call_cmd("", "@Randomscene Information: \nRandomly generated RP partners for this week: Char2 and Char3"
                          "\nReminder: Please only /claim those you have interacted with significantly in a scene."
                          "\nThose you have already RP'd with this week: Char2")
        self.caller = self.char2
        self.call_cmd("/viewrequests", '| Name                               | Summary                               '
                                       '~~~~~~~~~~~~~~~~~~~~~~~~~~~~~~~~~~~~+~~~~~~~~~~~~~~~~~~~~~~~~~~~~~~~~~~~~~~~+\n'
                                       '| Char                               | test test test')
        self.call_cmd("/validate Tehom",
                      'No character by that name has sent you a request.|\n'
                      '| Name                               | Summary                               '
                      '~~~~~~~~~~~~~~~~~~~~~~~~~~~~~~~~~~~~+~~~~~~~~~~~~~~~~~~~~~~~~~~~~~~~~~~~~~~~+\n'
                      '| Char                               | test test test')
        self.call_cmd("/validate Char", "Validating their scene. Both of you will receive xp for it later.")
        self.assertEqual(self.char2.player_ob.db.validated_list, [self.char1])


class StaffCommandTests(ArxCommandTest):
    def test_cmd_admin_break(self):
        from server.utils.arx_utils import check_break
        now = datetime.now()
        future = now + timedelta(days=1)
        self.setup_cmd(staff_commands.CmdAdminBreak, self.account)
        self.call_cmd("", "Current end date is: No time set.")
        self.assertFalse(check_break())
        self.call_cmd("asdf", "Date did not match 'mm/dd/yy hh:mm' format.|You entered: asdf|"
                              "Current end date is: No time set.")
        future_string = future.strftime("%m/%d/%y %H:%M")
        self.call_cmd(future_string, "Break date updated.|Current end date is: %s." % future_string)
        self.assertTrue(check_break())
        self.call_cmd("/toggle_allow_ocs", "Allowing character creation during break has been set to True.")
        self.assertFalse(check_break(checking_character_creation=True))
        self.call_cmd("/toggle_allow_ocs", "Allowing character creation during break has been set to False.")
        self.assertTrue(check_break(checking_character_creation=True))
        past = now - timedelta(days=1)
        past_string = past.strftime("%m/%d/%y %H:%M")
        self.call_cmd(past_string, "Break date updated.|Current end date is: %s." % past_string)
        self.assertFalse(check_break())

    @patch("world.dominion.models.get_week")
    def test_cmd_gemit(self, mock_get_week):
        from world.dominion.models import Organization
        from web.character.models import Story, Episode
        from typeclasses.bulletin_board.bboard import BBoard
        from evennia.utils.create import create_object
        board = create_object(BBoard, "test board", locks="read: org(test org);post: org(test org)")
        board.bb_post = Mock()
        mock_get_week.return_value = 1
        Story.objects.create(name="test story")
        Episode.objects.create(name="test episode")
        self.setup_cmd(staff_commands.CmdGemit, self.account)
        org = Organization.objects.create(name="test org", org_board=board)
        org.members.create(player=self.dompc2, rank=1)
        self.dompc2.inform = Mock()
        self.call_cmd("/orgs foo=blah", "No organization named 'foo' was found.")
        self.call_cmd("/orgs test org=blah", "Announcing to test org ...\nblah")
        self.dompc2.inform.assert_called_once()
        self.assertEqual(org.emits.count(), 1)
        board.bb_post.assert_called_with(msg='blah', poster_name='Story', poster_obj=self.account,
                                         subject='test org Story Update')

    def test_cmd_admin_propriety(self):
        from world.dominion.models import Organization, AssetOwner
        org1 = Organization.objects.create(name="testorg")
        org2 = Organization.objects.create(name="Testorg2")
        AssetOwner.objects.create(organization_owner=org1)
        AssetOwner.objects.create(organization_owner=org2)
        self.setup_cmd(staff_commands.CmdAdminPropriety, self.account)
        self.call_cmd("/create test", "Must provide a value for the tag.")
        self.call_cmd("/create test=50", "Created tag test with a percentage modifier of 50.")
        self.call_cmd("/create test=30", "Already a tag by the name test.")
        self.call_cmd("", "Propriety Tags: test(50)")
        self.call_cmd("/add test=testaccount,testaccount2, testorg,testorg2",
                      "Added to test: Testaccount, Testaccount2, testorg, Testorg2")
        self.call_cmd("test", "Entities with test tag: Testaccount, Testaccount2, testorg, Testorg2")
        self.call_cmd("/remove test=testaccount2,testorg2", "Removed from test: Testaccount2, Testorg2")
        self.call_cmd("test", "Entities with test tag: Testaccount, testorg")


class JobCommandTests(TestTicketMixins, ArxCommandTest):

    def test_cmd_job(self):
        self.setup_cmd(jobs.CmdJob, self.account)
        self.call_cmd("", "# Player       Request              Priority/Q          \n"
                          "1 Testaccount2 Bishi too easy       3 Bugs             "
                          "2 Testaccount2 Let me kill a bishi? 3 Request          "
                          "3 Testaccount2 Sly Spareaven?       5 Typo             "
                          "4 Testaccount2 Command for licking  4 Code             "
                          "5 Testaccount2 Bring Sexy Back      3 PRP              "
                          "6 Testaccount2 Poison too hot       1 Bugs")
        # Anything that saves ticket prob needs to be inside context manager, for stupid datetime
        with patch('django.utils.timezone.now', Mock(return_value=self.fake_datetime)):
            self.call_cmd("/move 6", "Usage: @job/move <#>=<queue> Queue options: Bugs, Request, Typo, Code, PRP.")
            self.call_cmd("/move 6=code", "Ticket 6 is now in queue Coding Requests/Wishlist.")
            self.call_cmd("/priority 6=hella", "Must be a number.")
            self.call_cmd("/priority 6=4", "Ticket new priority is 4.")
            self.call_cmd("/assign 6=hella", "Could not find hella.")
            self.call_cmd("/assign 6=Testaccount", "Testaccount has assigned ticket #6 to Testaccount.")
            self.call_cmd("/followup 6", "Usage: @job/followup <#>=<msg>")
            self.call_cmd("/followup 6=No Sly. stop. STOP.", "Followup added.")
            self.call_cmd("/close 6=Perforce it is not feasible to transmogrify the dark princess.",
                          "Ticket successfully closed.")
        self.call_cmd("6", "\n[Ticket #6] Poison too hot"
                           "\nQueue: Coding Requests/Wishlist - Priority 4"
                           "\nPlayer: Testaccount2\nLocation: Room (#1)"
                           "\nSubmitted: 08/27/78 12:08:00 - Last Update: 08/27/78 12:08:00"
                           "\nRequest: Let's make Poison an Iksar. Scaled for his pleasure?"
                           "\nFollowup by Testaccount: No Sly. stop. STOP.\nAssigned GM: Testaccount"
                           "\nGM Resolution: Perforce it is not feasible to transmogrify the dark princess.")
        self.call_cmd("/delete 7", "Cannot delete a storyaction. Please move it to a different queue first.")
        self.call_cmd("/delete 1", "Deleting ticket #1.")
        self.call_cmd("1", "No ticket found by that number.")
        # ... ^_^ TODO: test the various ways to list tickets: /old, /mine, /all, /moreold, /only, etc

    def test_cmd_request(self):
        self.setup_cmd(jobs.CmdRequest, self.account2)
        with patch('django.utils.timezone.now', Mock(return_value=self.fake_datetime)):
            self.call_cmd("Basic request=Hey bishi can I get 3 minutes of your time?",
                          "Thank you for submitting a request to the GM staff. Your ticket (#8) "
                          "has been added to the queue.")
            self.call_cmd("/followup 8=I'll just wait by your vanity mirror. This is a comfy stool.",
                          "Followup added.")
            # confirms followup was added:
            self.call_cmd("8", "\n[Ticket #8] Basic request"
                               "\nQueue: Request for GM action - Priority 3"
                               "\nPlayer: Testaccount2\nLocation: Room (#1)"
                               "\nSubmitted: 08/27/78 12:08:00 - Last Update: 08/27/78 12:08:00"
                               "\nRequest: Hey bishi can I get 3 minutes of your time?"
                               "\nFollowup by Testaccount2: I'll just wait by your vanity mirror. "
                               "This is a comfy stool.\nGM Resolution: None")
            self.call_cmd("help it's Khirath!=Ok I'mma have to knife fight a bishi brb.",
                          "Thank you for submitting a request to the GM staff. Your ticket (#9) "
                          "has been added to the queue.", cmdstr="+911")
            # confirms "+911" elevates priority to 1:
            self.call_cmd("9", "\n[Ticket #9] help it's Khirath!"
                               "\nQueue: Request for GM action - Priority 1"
                               "\nPlayer: Testaccount2\nLocation: Room (#1)"
                               "\nSubmitted: 08/27/78 12:08:00 - Last Update: 08/27/78 12:08:00"
                               "\nRequest: Ok I'mma have to knife fight a bishi brb."
                               "\nGM Resolution: None")
            self.call_cmd("Khirath strangely resistant to slinky squirms.",
                          "Thank you for submitting a request to the GM staff. Your ticket (#10) "
                          "has been added to the queue.", cmdstr="bug")
            # confirms "bug" changes the queue:
            self.call_cmd("10", "\n[Ticket #10] Khirath strangely resistant..."
                                "\nQueue: Bug reports/Technical issues - Priority 3"
                                "\nPlayer: Testaccount2\nLocation: Room (#1)"
                                "\nSubmitted: 08/27/78 12:08:00 - Last Update: 08/27/78 12:08:00"
                                "\nRequest: Khirath strangely resistant to slinky squirms."
                                "\nGM Resolution: None")
            self.call_cmd("Seriously it is Deraven not Spareaven who keeps saying this???",
                          "Thank you for submitting a request to the GM staff. Your ticket (#11) "
                          "has been added to the queue.", cmdstr="typo")
            # confirms "typo" changes priority and queue:
            self.call_cmd("11", "\n[Ticket #11] Seriously it is Deraven not..."
                                "\nQueue: Typos - Priority 5"
                                "\nPlayer: Testaccount2\nLocation: Room (#1)"
                                "\nSubmitted: 08/27/78 12:08:00 - Last Update: 08/27/78 12:08:00"
                                "\nRequest: Seriously it is Deraven not Spareaven who keeps saying this???"
                                "\nGM Resolution: None")
            self.tix3.status = self.tix3.CLOSED_STATUS
            self.tix3.save()
        self.call_cmd("/followup 3=GRR.", "That ticket is already closed. Please make a new one.")
        self.call_cmd("/followup 7=Poison?", "No ticket found by that number.")
        self.call_cmd("", "Closed tickets: 3\nOpen tickets: 1, 2, 4, 5, 6, 8, 9, 10\n"
                          "Use +request <#> to view an individual ticket. "
                          "Use +request/followup <#>=<comment> to add a comment.")<|MERGE_RESOLUTION|>--- conflicted
+++ resolved
@@ -5,14 +5,9 @@
 from mock import Mock, patch, PropertyMock
 from datetime import datetime, timedelta
 
-<<<<<<< HEAD
-from server.utils.test_utils import ArxCommandTest, TestTicketMixins
-from world.dominion.models import CrisisAction, Crisis, Army, RPEvent
-from . import story_actions, overrides, social, staff_commands, roster, jobs
-=======
 from server.utils.test_utils import ArxCommandTest, TestEquipmentMixins
 from world.dominion.models import CrisisAction, Crisis, Army, RPEvent
-from . import story_actions, overrides, social, staff_commands, roster, crafting
+from . import story_actions, overrides, social, staff_commands, roster, crafting, jobs
 
 
 class CraftingTests(TestEquipmentMixins, ArxCommandTest):
@@ -57,7 +52,6 @@
         self.recipe5.save()
         self.caller = self.char  # Char is staff
         self.call_cmd("/cost Hairpins", "It will cost nothing for you to learn Hairpins.")
->>>>>>> dd0d476e
 
 
 class StoryActionTests(ArxCommandTest):
