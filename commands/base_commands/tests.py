"""
Tests for different general commands.
"""

from mock import Mock, patch, PropertyMock
from datetime import datetime, timedelta

from server.utils.test_utils import ArxCommandTest, TestEquipmentMixins, TestTicketMixins

from web.character.models import Revelation
from world.dominion.domain.models import Army
from world.dominion.models import RPEvent
from world.dominion.plots.models import PlotAction, Plot

from world.templates.models import Template
from web.character.models import PlayerAccount

from world.dominion.models import CraftingRecipe
from typeclasses.readable.readable import CmdWrite

from . import story_actions, overrides, social, staff_commands, roster, crafting, jobs, xp, help, general


class CraftingTests(TestEquipmentMixins, ArxCommandTest):
    paccount1 = None
    paccount2 = None
    template1 = None
    template2 = None

    def setup(self):
        self.paccount1 = PlayerAccount.objects.create(email="myawesome_email@test.org")
        self.paccount2 = PlayerAccount.objects.create(email="myawesome_email_2@test.org")

        self.char1.roster.current_account = self.paccount1
        self.char1.roster.save()

        self.char2.roster.current_account = self.paccount2
        self.char2.roster.save()

        self.char2.sessions.add(self.session)

        self.template1 = Template(owner=self.paccount1,
                                  desc="This is a templated description! It is so awesome",
                                  attribution="freddy",
                                  apply_attribution=True,
                                  title="cool template",
                                  access_level="PR")

        self.template2 = Template(owner=self.paccount1,
                                  desc="This is a templated description! It is so awesome",
                                  attribution="freddy",
                                  apply_attribution=True,
                                  title="cool template",
                                  access_level="RS")

        self.template1.save()
        self.template2.save()

    def test_craft_with_templates(self):
        self.setup()

        recipe = CraftingRecipe.objects.create(name="Thing", ability="all", result="")

        self.char1.dompc.assets.recipes.add(recipe)
        self.char2.dompc.assets.recipes.add(recipe)

        self.assertEquals(self.template1.applied_to.count(), 0)

        self.setup_cmd(crafting.CmdCraft, self.char1)
        self.call_cmd("{}".format(recipe.name), None)
        self.call_cmd("/name object", None)
        self.call_cmd("/desc [[TEMPLATE_1]]", "Desc set to:\n[[TEMPLATE_1]]")
        self.call_cmd("/finish", None)

        created_obj = self.char1.contents[0]

        self.assertEquals(self.template1.applied_to.count(), 1)

        self.assertEqual(created_obj.desc, "[[TEMPLATE_1]]")
        self.assertEqual(self.template1.applied_to.get(), created_obj)

        created_obj.return_appearance(self.char1)

        self.assertIsNotNone(created_obj.ndb.cached_template_desc)

        self.template1.save()

        self.assertIsNone(created_obj.ndb.cached_template_desc)

        self.setup_cmd(crafting.CmdCraft, self.char2)
        self.call_cmd("{}".format(recipe.name), None)
        self.call_cmd("/name object", None)
        self.call_cmd("/desc [[TEMPLATE_1]] and [[TEMPLATE_2]]",
                      "You attempted to add the following templates that you do not have access to: [[TEMPLATE_1]], [[TEMPLATE_2]] to your desc.")

        self.template1.save()

    def test_write_with_templates(self):
        self.setup()

        from evennia.utils import create

        typeclass = "typeclasses.readable.readable.Readable"

        book1 = create.create_object(typeclass=typeclass, key="book1", location=self.char1, home=self.char1)
        book2 = create.create_object(typeclass=typeclass, key="book2", location=self.char1, home=self.char1)

        self.assertEquals(self.template1.applied_to.count(), 0)

        self.setup_cmd(CmdWrite, self.char1)
        self.call_cmd("[[TEMPLATE_1]]", "Desc set to:\n[[TEMPLATE_1]]", obj=book1)
        self.call_cmd("/title SuperAwesomeBook", None, obj=book1)
        self.call_cmd("/finish", None, obj=book1)

        self.assertEquals(self.template1.applied_to.count(), 1)

        created_obj = self.char1.contents[0]

        self.assertEqual(created_obj.desc, "[[TEMPLATE_1]]")
        self.assertEqual(self.template1.applied_to.get(), created_obj)

        created_obj.return_appearance(self.char1)

        self.assertIsNotNone(created_obj.ndb.cached_template_desc)

        self.template1.save()

        self.assertIsNone(created_obj.ndb.cached_template_desc)

        self.setup_cmd(CmdWrite, self.char2)
        self.call_cmd("[[TEMPLATE_1]] and [[TEMPLATE_2]]",
                      "You attempted to add the following templates that you do not have access to: [[TEMPLATE_1]], [[TEMPLATE_2]] to your desc.", obj=book2)

    def test_cmd_recipes(self):
        self.setup_cmd(crafting.CmdRecipes, self.char2)
        self.instance.display_recipes = Mock()  # this builds a table & sends it to arx_more
        rtable = self.instance.display_recipes
        self.call_cmd("/cost Bag", "It will cost nothing for you to learn Bag.")
        self.add_recipe_additional_costs(10)
        self.char2.currency = 1
        self.call_cmd("/learn Mask", "You have 1.0 silver. It will cost 10 for you to learn Mask.")
        self.char2.currency = 100
        self.call_cmd("/learn Mask", "You have learned Mask for 10 silver.")
        self.assertEqual(list(self.char2.dompc.assets.recipes.all()), [self.recipe6])
        self.assertEqual(self.char2.currency, 90.0)
        self.call_cmd("/info Mask", "Name: Mask\nDescription: None\nSilver: 10\nPrimary Materials:\n"
                                    "Mat1: 4 (0/4)")
        self.call_cmd("/learn", "Recipes you can learn:")
        rtable.assert_called_with([self.recipe1, self.recipe2, self.recipe3, self.recipe4,
                                  self.recipe5, self.recipe7])
        self.call_cmd("tailor", "")
        rtable.assert_called_with([self.recipe1])
        self.call_cmd("/known", "")
        rtable.assert_called_with([self.recipe6])
        self.match_recipe_locks_to_level()  # recipe locks become level-appropriate
        self.call_cmd("", "")
        rtable.assert_called_with([self.recipe6])
        self.call_cmd("/learn Bag", "You cannot learn 'Bag'. Recipes you can learn:")
        rtable.assert_called_with([])
        self.call_cmd("/teach Char=Mask", "You cannot teach 'Mask'. Recipes you can teach:")
        rtable.assert_called_with([])
        self.recipe6.locks.replace("teach:all();learn: ability(4)")
        self.recipe6.save()
        self.call_cmd("/teach Char=Mask", "They cannot learn Mask.")
        self.recipe6.locks.replace("teach:all();learn:all()")
        self.recipe6.save()
        self.call_cmd("/teach Char=Mask", "Taught Char Mask.")
        self.assertEqual(list(self.char.dompc.assets.recipes.all()), [self.recipe6])
        self.call_cmd("/teach Char=Mask", "They already know Mask.")
        self.recipe5.locks.replace("teach:all();learn:all()")
        self.recipe5.save()
        self.caller = self.char  # Char is staff
        self.call_cmd("/cost Hairpins", "It will cost nothing for you to learn Hairpins.")


class StoryActionTests(ArxCommandTest):

    @patch("world.dominion.plots.models.inform_staff")
    @patch("world.dominion.plots.models.get_week")
    def test_cmd_action(self, mock_get_week, mock_inform_staff):
        mock_get_week.return_value = 1
        self.setup_cmd(story_actions.CmdAction, self.account)
        self.crisis = Plot.objects.create(name="Test Crisis")
        self.call_cmd("/newaction", "You need to include a story.")
        self.caller.pay_action_points = Mock(return_value=False)
        self.call_cmd("/newaction testing", "You do not have enough action points.")
        self.caller.pay_action_points = Mock(return_value=True)
        self.call_cmd("/newaction test crisis=testing", "You have drafted a new action (#1) to respond to Test Crisis: "
                                                        "testing|Please note that you cannot invite players to an "
                                                        "action once it is submitted.")
        action = self.dompc.actions.last()
        self.call_cmd("/submit 1", "Incomplete fields: ooc intent, tldr, roll, category")
        self.call_cmd("/category 1=foo", "You need to include one of these categories: scouting, combat, diplomacy, "
                                         "unknown, support, research, sabotage.")
        self.call_cmd("/category 1=Research", "category set to Research.")
        self.call_cmd("/category 1=combat", "category set to Combat.")
        self.call_cmd("/ooc_intent 1=testooc", "You have set your ooc intent to be: testooc")
        self.assertEquals(action.questions.first().is_intent, True)
        self.call_cmd("/tldr 1=summary", "topic set to summary.")
        self.call_cmd("/roll 1=foo,bar", "You must provide a valid stat and skill.")
        self.call_cmd("/roll 1=Strength,athletics", "stat set to strength.|skill set to athletics.")
        self.call_cmd("/setsecret 1=sekrit", "Secret actions set to sekrit.")
        self.call_cmd("/invite 1=foo", "Could not find 'foo'.")
        self.call_cmd("/invite 1=TestAccount2", "You have invited Testaccount2 to join your action.")
        self.caller = self.account2
        self.caller.pay_action_points = Mock(return_value=False)
        self.call_cmd("/setaction 1=test assist", "You do not have enough action points.")
        self.caller.pay_action_points = Mock(return_value=True)
        self.call_cmd("/setaction 1=test assist",
                      "Action by Testaccount for Test Crisis now has your assistance: test assist")
        Army.objects.create(name="test army", owner=self.assetowner)
        self.call_cmd("/add 1=army,1", "You don't have access to that Army.|Failed to send orders to the army.")
        self.call_cmd("/readycheck 1", "Only the action leader can use that switch.")
        self.caller = self.account
        self.call_cmd("/add 1=foo,bar", "Invalid type of resource.")
        self.call_cmd("/add 1=ap,50", "50 ap added. Action #1 Total resources: extra action points 50")
        self.char.pay_money = Mock(return_value=True)
        self.call_cmd("/add 1=silver,50", "50 silver added. Action #1 Total resources: extra action points 50, silver 50")
        self.call_cmd("/add 1=army,1", "You have successfully relayed new orders to that army.")
        self.call_cmd("/toggletraitor 1", "Traitor is now set to: True")
        self.call_cmd("/toggletraitor 1", "Traitor is now set to: False")
        self.call_cmd("/toggleattend 1", "You are marked as no longer attending the action.")
        self.call_cmd("/toggleattend 1", "You have marked yourself as physically being present for that action.")
        self.call_cmd("/noscene 1", "Preference for offscreen resolution set to: True")
        self.call_cmd("/noscene 1", "Preference for offscreen resolution set to: False")
        self.call_cmd("/readycheck 1", "The following assistants aren't ready: Testaccount2")
        self.call_cmd("/submit 1", "Before submitting this action, make certain that you have invited all players you "
                                   "wish to help with the action, and add any resources necessary. Any invited players "
                                   "who have incomplete actions will have their assists deleted.\nThe following "
                                   "assistants are not ready and will be deleted: Testaccount2\nWhen ready, /submit "
                                   "the action again.")
        self.call_cmd("/submit 1", "You have new informs. Use @inform 1 to read them.|You have submitted your action.")
        mock_inform_staff.assert_called_with('Testaccount submitted action #1. {wSummary:{n summary')
        self.call_cmd("/makepublic 1", "The action must be finished before you can make details of it public.")
        action.status = PlotAction.PUBLISHED
        self.call_cmd("/makepublic 1", "You have gained 2 xp for making your action public.")
        self.call_cmd("/makepublic 1", "That action has already been made public.")
        self.call_cmd("/question 1=test question", "You have submitted a question: test question")
        self.call_cmd("/newaction test crisis=testing",
                      "You have already submitted an action for this stage of the crisis.")
        action_2 = self.dompc.actions.create(actions="completed storyaction", status=PlotAction.PUBLISHED,
                                             date_submitted=datetime.now())
        action_2.assisting_actions.create(dompc=self.dompc2)
        action_3 = self.dompc.actions.create(actions="another completed storyaction", status=PlotAction.PUBLISHED,
                                             date_submitted=datetime.now())
        action_3.assisting_actions.create(dompc=self.dompc2)
        draft = self.dompc.actions.create(actions="storyaction draft", status=PlotAction.DRAFT,
                                          category=PlotAction.RESEARCH,
                                          topic="test summary", stat_used="stat", skill_used="skill")
        draft.questions.create(is_intent=True, text="intent")
        self.call_cmd("/invite 4=TestAccount2", "You have invited Testaccount2 to join your action.")
        self.call_cmd("/submit 4", "You are permitted 2 action requests every 60 days. Recent actions: 1, 2, 3")
        self.caller = self.account2
        # unused actions can be used as assists. Try with one slot free to be used as an assist
        self.dompc2.actions.create(actions="dompc completed storyaction", status=PlotAction.PUBLISHED,
                                   date_submitted=datetime.now())
        self.call_cmd("/setaction 4=test assist", 'Action by Testaccount now has your assistance: test assist')
        self.dompc2.actions.create(actions="another dompc completed storyaction", status=PlotAction.PUBLISHED,
                                   date_submitted=datetime.now())
        # now both slots used up
        action_4 = self.dompc.actions.create(actions="asdf", status=PlotAction.PUBLISHED,
                                             date_submitted=datetime.now())
        action_5 = self.dompc.actions.create(actions="asdf", status=PlotAction.PUBLISHED,
                                             date_submitted=datetime.now())
        action_4.assisting_actions.create(dompc=self.dompc2)
        action_5.assisting_actions.create(dompc=self.dompc2)
        self.call_cmd("/setaction 4=test assist", "You are assisting too many actions.")
        # test making an action free
        action_2.free_action = True
        action_2.save()
        self.call_cmd("/setaction 4=test assist", 'Action by Testaccount now has your assistance: test assist')
        # now test again when it's definitely not free
        action_2.free_action = False
        action_2.save()
        self.call_cmd("/setaction 4=test assist", "You are assisting too many actions.")
        # cancel an action to free a slot
        action_2.status = PlotAction.CANCELLED
        action_2.save()
        self.call_cmd("/setaction 4=test assist", 'Action by Testaccount now has your assistance: test assist')
        action.status = PlotAction.CANCELLED
        action.save()
        action_4.delete()
        action_5.delete()
        # now back to player 1 to see if they can submit after the other actions are gone
        self.caller = self.account
        self.call_cmd("/submit 4", "Before submitting this action, make certain that you have invited all players you "
                                   "wish to help with the action, and add any resources necessary. Any invited players "
                                   "who have incomplete actions will have their assists deleted.\nThe following "
                                   "assistants are not ready and will be deleted: Testaccount2\nWhen ready, /submit "
                                   "the action again.")
        # make sure they can't create a new one while they have a draft
        self.call_cmd("/newaction test crisis=testing",
                      "You have drafted an action which needs to be submitted or canceled: 4")
        action_4 = self.dompc.actions.last()
        action_4.status = PlotAction.CANCELLED
        action_4.save()
        self.call_cmd("/newaction test crisis=testing", "You have drafted a new action (#9) to respond to Test Crisis: "
                                                        "testing|Please note that you cannot invite players to an "
                                                        "action once it is submitted.")

    @patch("world.dominion.plots.models.inform_staff")
    @patch("world.dominion.plots.models.get_week")
    def test_cmd_gm_action(self, mock_get_week, mock_inform_staff):
        from datetime import datetime
        now = datetime.now()
        mock_get_week.return_value = 1
        action = self.dompc2.actions.create(actions="test", status=PlotAction.NEEDS_GM, editable=False, silver=50,
                                            date_submitted=now, topic="test summary")
        action.set_ooc_intent("ooc intent test")
        self.setup_cmd(story_actions.CmdGMAction, self.account)
        self.call_cmd("/story 2=foo", "No action by that ID #.")
        self.call_cmd("/story 1=foo", "story set to foo.")
        self.call_cmd("/tldr 1", "Summary of action 1\nAction by Testaccount2: Summary: test summary")
        self.call_cmd("/secretstory 1=sekritfoo", "secret_story set to sekritfoo.")
        self.call_cmd("/stat 1=charm", "stat set to charm.")
        self.call_cmd("/skill 1=seduction", "skill set to seduction.")
        self.call_cmd("/diff 1=25", "difficulty set to 25.")
        self.call_cmd("/diff 1=hard", "difficulty set to %s." % PlotAction.HARD_DIFFICULTY)
        self.call_cmd("/assign 1=Testaccount", "gm set to Testaccount.|GM for the action set to Testaccount")
        self.call_cmd("/invite 1=TestAccount2", "The owner of an action cannot be an assistant.")
        self.call_cmd("/invite 1=TestAccount", "You have new informs. Use @inform 1 to read them."
                                               "|You have invited Testaccount to join your action.")
        self.account2.pay_resources = Mock()
        self.call_cmd("/charge 1=economic,2000", "2000 economic added. Action #1 Total resources: economic 2000, silver 50")
        self.account2.pay_resources.assert_called_with("economic", 2000)
        self.caller.inform = Mock()
        self.account2.inform = Mock()
        action.ask_question("foo inform")
        self.caller.inform.assert_called_with('{cTestaccount2{n added a comment/question about Action #1:\nfoo inform',
                                              category='Action questions')
        self.call_cmd("/ooc/allowedit 1=Sure go nuts", "editable set to True.|Answer added.")
        self.account2.inform.assert_called_with('GM Testaccount has posted a followup to action 1: Sure go nuts',
                                                append=False, category='Actions', week=1)
        self.assertEquals(action.editable, True)
        self.call_cmd("/togglefree 1", 'You have made their action free and the player has been informed.')
        self.account2.inform.assert_called_with('Your action is now a free action and will '
                                                'not count towards your maximum.',
                                                append=False, category='Actions', week=1)
        self.account2.gain_resources = Mock()
        self.call_cmd("/cancel 1", "Action cancelled.")
        self.account2.gain_resources.assert_called_with("economic", 2000)
        self.assertEquals(self.assetowner2.vault, 50)
        self.assertEquals(action.status, PlotAction.CANCELLED)
        self.call_cmd("/markpending 1", "status set to Pending Resolution.")
        self.assertEquals(action.status, PlotAction.PENDING_PUBLISH)
        self.call_cmd("/publish 1=story test", "That story already has an action written. "
                      "To prevent accidental overwrites, please change "
                      "it manually and then /publish without additional arguments.")
        action.story = ""
        action.ask_question("another test question")
        self.call_cmd("/markanswered 1", "You have marked the questions as answered.")
        self.assertEqual(action.questions.last().mark_answered, True)
        self.call_cmd("1", "Action ID: #1 Category: Unknown  Date: %s  " % (now.strftime("%x %X")) +
                           "GM: Testaccount\nAction by Testaccount2\nSummary: test summary\nAction: test\n"
                           "[physically present] Perception (stat) + Investigation (skill) at difficulty 60\n"
                           "Testaccount2 OOC intentions: ooc intent test\n\nOOC Notes and GM responses\n"
                           "Testaccount2 OOC Question: foo inform\nReply by Testaccount: Sure go nuts\n"
                           "Testaccount2 OOC Question: another test question\nOutcome Value: 0\nStory Result: \n"
                           "Secret Story sekritfoo\nTotal resources: economic 2000, silver 50\n[STATUS: Pending Resolution]")
        self.call_cmd("/publish 1=story test", "You have published the action and sent the players informs.")
        self.assertEquals(action.status, PlotAction.PUBLISHED)
        self.account2.inform.assert_called_with('{wGM Response to story action of Testaccount2\n'
                                                '{wRolls:{n 0\n\n{wStory Result:{n story test\n\n',
                                                append=False, category='Actions', week=1)
        mock_inform_staff.assert_called_with('Action 1 has been published by Testaccount:\n'
                                             '{wGM Response to story action'
                                             ' of Testaccount2\n{wRolls:{n 0\n\n{wStory Result:{n story test\n\n',
                                             post='{wSummary of action 1{n\nAction by {cTestaccount2{n: {wSummary:{n '
                                                  'test summary\n\n{wStory Result:{n story test\n'
                                                  '{wSecret Story{n sekritfoo',
                                             subject='Action 1 Published by Testaccount')
        with patch('server.utils.arx_utils.broadcast_msg_and_post') as mock_msg_and_post:
            from web.character.models import Story, Chapter, Episode
            chapter = Chapter.objects.create(name="test chapter")
            Episode.objects.create(name="test episode", chapter=chapter)
            Story.objects.create(name="test story", current_chapter=chapter)
            self.call_cmd("/gemit 1=test gemit", "StoryEmit created.")
            mock_msg_and_post.assert_called_with("test gemit", self.caller, episode_name="test episode")
            mock_inform_staff.assert_called_with('Action 1 has been published by Testaccount:\n{wGM Response to story '
                                                 'action of Testaccount2\n{wRolls:{n 0\n\n'
                                                 '{wStory Result:{n story test\n\n',
                                                 post='{wSummary of action 1{n\nAction by {cTestaccount2{n: '
                                                      '{wSummary:{n test summary\n\n'
                                                      '{wStory Result:{n story test\n{wSecret '
                                                      'Story{n sekritfoo', subject='Action 1 Published by Testaccount')


class GeneralTests(TestEquipmentMixins, ArxCommandTest):
    def test_cmd_put(self):
        self.setup_cmd(general.CmdPut, self.char2)
        self.call_cmd("a fox mask", "Usage: put <name> in <name>")
        self.call_cmd("purse1 in purse1", "You can't put an object inside itself.|Nothing moved.")
        self.purse1.move_to(self.room1)
        self.purse1.db.locked = True
        self.call_cmd("a fox mask in purse1", "You'll have to unlock Purse1 first.")
        self.purse1.db.locked = False
        self.call_cmd("hairpins1 in purse1", "You put Hairpins1 in Purse1.")
        self.mask1.db.quality_level = 11
        self.catsuit1.wear(self.char2)
        self.mask1.wear(self.char2)
        self.create_ze_outfit("Bishikiller")
        self.mask1.remove(self.char2)
        self.call_cmd("/outfit Bishikiller in purse1", "Slinkity1 is currently worn and cannot be moved.|"
                                                       "You put A Fox Mask in Purse1.")
        self.purse1.db.locked = True
        self.caller = self.char1  # staff
        self.call_cmd("5 silver in purse1", "You do not have enough money.")
        self.char1.db.currency = 30.0
        self.hairpins1.move_to(self.room1)
        self.mask1.move_to(self.room1)
        self.obj1.move_to(self.char1)
        self.call_cmd("5 silver in purse1", "You put 5.0 silver in Purse1.")
        self.assertEqual(self.purse1.db.currency, 5.0)
        self.call_cmd("all in purse1", "You put Obj in Purse1.")
        self.assertEqual(self.char1.db.currency, 25.0)
        self.assertEqual(self.obj1.location, self.purse1)


class OverridesTests(TestEquipmentMixins, ArxCommandTest):
    def test_cmd_get(self):
        self.setup_cmd(overrides.CmdGet, self.char2)
        self.call_cmd("", "What will you get?")
        self.call_cmd("obj", "You get Obj.")
        self.obj1.move_to(self.obj2)
        self.call_cmd("obj from Obj2", "That is not a container.")
        self.purse1.move_to(self.room1)
        self.obj1.move_to(self.purse1)
        self.purse1.db.locked = True
        self.call_cmd("obj from purse1", "You'll have to unlock Purse1 first.")
        self.purse1.db.locked = False
        self.call_cmd("all from Purse1", "You get Obj from Purse1.")
        self.call_cmd("5 silver from purse1", "Not enough money. You tried to get 5.0, but can only get 0.0.")
        self.purse1.db.currency = 30.0
        self.call_cmd("5 silver from purse1", "You get 5 silver from Purse1.")
        self.assertEqual(self.obj1.location, self.char2)
        self.assertEqual(self.char2.db.currency, 5.0)
        self.assertEqual(self.purse1.db.currency, 25.0)
        self.mask1.db.quality_level = 11
        self.catsuit1.wear(self.char2)
        self.mask1.wear(self.char2)
        self.create_ze_outfit("Bishikiller")
        self.mask1.remove(self.char2)
        self.mask1.move_to(self.purse1)
        self.call_cmd("/outfit Bishikiller from purse1", "You get A Fox Mask from Purse1.")
        self.purse1.db.locked = True
        self.caller = self.char1  # staff
        self.call_cmd("5 silver from purse1", "You get 5 silver from Purse1.")

    def test_cmd_give(self):
        from typeclasses.wearable.wearable import Wearable
        from evennia.utils.create import create_object
        self.setup_cmd(overrides.CmdGive, self.char1)
        self.call_cmd("obj to char2", "You are not holding Obj.")
        self.obj1.move_to(self.char1)
        self.call_cmd("obj to char2", "You give Obj to Char2.")
        wearable = create_object(typeclass=Wearable, key="worn", location=self.char1)
        wearable.wear(self.char1)
        self.call_cmd("worn to char2", 'worn is currently worn and cannot be moved.')
        wearable.remove(self.char1)
        self.call_cmd("worn to char2", "You give worn to Char2.")
        self.char1.currency = 50
        self.call_cmd("-10 silver to char2", "Amount must be positive.")
        self.call_cmd("75 silver to char2", "You do not have that much money to give.")
        self.call_cmd("25 silver to char2", "You give coins worth 25.0 silver pieces to Char2.")
        self.assetowner.economic = 50
        self.call_cmd("/resource economic,60 to TestAccount2", "You do not have enough economic resources.")
        self.account2.inform = Mock()
        self.call_cmd("/resource economic,50 to TestAccount2", "You give 50 economic resources to Char2.")
        self.assertEqual(self.assetowner2.economic, 50)
        self.account2.inform.assert_called_with("Char has given 50 economic resources to you.", category="Resources")
    def test_cmd_inventory(self):
        self.setup_cmd(overrides.CmdInventory, self.char1)
        self.char1.currency = 125446
        self.assetowner.economic = 5446
        self.call_cmd("","You currently have 0 xp and 100 ap.\n"
                      "Maximum AP: 300  Weekly AP Gain: 150\n"
                      "You are carrying (Volume: 0/100):\n"
                      "Money: coins worth a total of 125,446.00 silver pieces\n"
                      "Bank Account:           0 silver coins\n"
                      "Prestige:               0  Resources         Social Clout: 0\n"
                      "|__ Legend:             0  Economic: 5,446\n"
                      "|__ Fame:               0  Military:     0\n"
                      "|__ Grandeur:           0  Social:       0\n"
                      "|__ Propriety:          0\nMaterials:")

    


    def test_cmd_inventory(self):
        self.setup_cmd(overrides.CmdInventory, self.char1)
        self.char1.currency = 125446
        self.assetowner.economic = 5446
        self.call_cmd("","You currently have 0 xp and 100 ap.\n"
                      "Maximum AP: 300  Weekly AP Gain: 220\n"
                      "You are carrying (Volume: 0/100):\n"
                      "Money: coins worth a total of 125,446.00 silver pieces\n"
                      "Bank Account:           0 silver coins\n"
                      "Prestige:               0  Resources         Social Clout: 0\n"
                      "|__ Legend:             0  Economic: 5,446\n"
                      "|__ Fame:               0  Military:     0\n"
                      "|__ Grandeur:           0  Social:       0\n"
                      "|__ Propriety:          0\nMaterials:")

    def test_cmd_say(self):
        self.setup_cmd(overrides.CmdArxSay, self.char1)
        self.char2.msg = Mock()
        self.call_cmd("testing", 'You say, "testing"')
        self.char2.msg.assert_called_with(from_obj=self.char1, text=('Char says, "testing{n"', {}),
                                          options={'is_pose': True})
        self.caller.db.currently_speaking = "foobar"
        self.call_cmd("testing lang", 'You say in Foobar, "testing lang"')
        self.char2.msg.assert_called_with(from_obj=self.char1, text=('Char says in Foobar, "testing lang{n"', {}),
                                          options={'language': 'foobar', 'msg_content': "testing lang",
                                                   'is_pose': True})
        self.char1.fakename = "Bob the Faker"
        self.caller.db.currently_speaking = None
        self.call_cmd("test", 'You say, "test"')
        self.char2.msg.assert_called_with(from_obj=self.char1, text=('Bob the Faker says, "test{n"', {}),
                                          options={'is_pose': True})
        self.char2.tags.add("story_npc")
        self.call_cmd("test", 'You say, "test"')
        self.char2.msg.assert_called_with('Bob the Faker {c(Char){n says, "test{n"', options={'is_pose': True},
                                          from_obj=self.char1)

    def test_cmd_who(self):
        self.setup_cmd(overrides.CmdWho, self.account2)
        self.call_cmd("asdf", "Players:\n\nPlayer name Fealty Idle \n\nShowing 0 out of 1 unique account logged in.")


# noinspection PyUnresolvedReferences
class RosterTests(ArxCommandTest):
    def setUp(self):
        """Adds rosters and an announcement board"""
        from web.character.models import Roster
        from typeclasses.bulletin_board.bboard import BBoard
        from evennia.utils.create import create_object
        super(RosterTests, self).setUp()
        self.available_roster = Roster.objects.create(name="Available")
        self.gone_roster = Roster.objects.create(name="Gone")
        self.bboard = create_object(typeclass=BBoard, key="Roster Changes")

    @patch.object(roster, "inform_staff")
    def test_cmd_admin_roster(self, mock_inform_staff):
        from world.dominion.models import Organization
        self.org = Organization.objects.create(name="testorg")
        self.member = self.org.members.create(player=self.dompc2, rank=2)
        self.setup_cmd(roster.CmdAdminRoster, self.account)
        self.bboard.bb_post = Mock()
        self.dompc2.patron = self.dompc
        self.dompc2.save()
        self.call_cmd("/retire char2", 'Random password generated for Testaccount2.')
        self.assertEqual(self.roster_entry2.roster, self.available_roster)
        entry = self.roster_entry2
        post = "%s no longer has an active player and is now available for applications." % entry.character
        url = "http://play.arxmush.org" + entry.character.get_absolute_url()
        post += "\nCharacter page: %s" % url
        subject = "%s now available" % entry.character
        self.bboard.bb_post.assert_called_with(self.caller, post, subject=subject, poster_name="Roster")
        mock_inform_staff.assert_called_with("Testaccount has returned char2 to the Available roster.")
        self.assertEqual(self.member.rank, 3)
        self.assertEqual(self.dompc2.patron, None)

<<<<<<< HEAD
        
    def test_cmd_propriety(self):
        self.setup_cmd(roster.CmdPropriety, self.account)
        self.call_cmd(" nonsense", "There's no propriety known as nonsense")
        self.call_cmd("", "Title                Propriety")
        self.caller.execute_cmd("admin_propriety/create Tester=50")
        self.call_cmd("", "Title                Propriety\n"
                          "Tester                      50")
        self.caller.execute_cmd("admin_propriety/add Tester=testaccount")
        self.call_cmd("tester", "These are known to be testers\nChar")
        self.caller.execute_cmd("admin_propriety/remove Tester=testaccount")
=======
    def test_cmd_propriety(self):
        self.setup_cmd(roster.CmdPropriety, self.account)
        self.call_cmd(" nonsense", "There's no propriety known as 'nonsense'.")
        self.call_cmd("", "Title                     Propriety")
        self.caller.execute_cmd("admin_propriety/create Tester=50")
        self.call_cmd("", "Title                     Propriety\n"
                          "Tester                           50")
        self.caller.execute_cmd("admin_propriety/add Tester=testaccount")
        self.call_cmd("tester", "Individuals with the 'Tester' reputation: Char")
        self.caller.execute_cmd("admin_propriety/remove Tester=testaccount")
        self.caller.execute_cmd("admin_propriety/create Vixen=-3")
        self.call_cmd("vixen", "No one is currently spoken of with the 'Vixen' reputation.")
>>>>>>> 46740e69


# noinspection PyUnresolvedReferences
class SocialTests(ArxCommandTest):
    def test_cmd_where(self):
        self.setup_cmd(social.CmdWhere, self.account)
        self.call_cmd("/shops", "List of shops:")
        self.room1.tags.add("shop")
        self.room1.db.shopowner = self.char2
        self.call_cmd("/shops", "List of shops:\nRoom: Char2")
        from web.character.models import Roster
        self.roster_entry2.roster = Roster.objects.create(name="Bishis")
        self.call_cmd("/shops/all", "List of shops:\nRoom: Char2 (Inactive)")
        # TODO: create AccountHistory thingies, set a firstimpression for one of the Chars
        # TODO: test /firstimp, /rs, /watch
        self.call_cmd("", 'Locations of players:\nPlayers who are currently LRP have a + by their name, '
                          'and players who are on your watch list have a * by their name.\nRoom: Char, Char2')
        self.char2.fakename = "Kamda"
        self.call_cmd("", 'Locations of players:\nPlayers who are currently LRP have a + by their name, '
                          'and players who are on your watch list have a * by their name.\nRoom: Char')
        self.room1.tags.add("private")
        self.call_cmd("", "No visible characters found.")


    def test_cmd_watch(self):
        self.setup_cmd(social.CmdWatch, self.account)
        max_size = social.CmdWatch.max_watchlist_size
        self.call_cmd("testaccount2", "You start watching Char2.")
        self.assertTrue(self.char2 in self.caller.db.watching)
        self.call_cmd("testaccount2", "You are already watching Char2.")
        self.call_cmd("/hide", "Hiding set to True.")
        self.assertTrue(bool(self.caller.db.hide_from_watch))
        self.call_cmd("/hide", "Hiding set to False.")
        self.assertFalse(bool(self.caller.db.hide_from_watch))
        self.call_cmd("/stop testAccount2", "Stopped watching Char2.")
        self.assertTrue(self.char2 not in self.caller.db.watching)
        for _ in range(max_size):
            self.caller.db.watching.append(self.char2)
        self.call_cmd("testAccount2", "You may only have %s characters on your watchlist." % max_size)

    def test_cmd_iamhelping(self):
        from web.character.models import PlayerAccount
        self.setup_cmd(social.CmdIAmHelping, self.account)
        paccount1 = PlayerAccount.objects.create(email="foo@foo.com")
        self.account2.inform = Mock()
        ap_cap = self.roster_entry.max_action_points
        self.call_cmd("", "You have 100 AP remaining.")
        self.call_cmd("testaccount2=30", "You cannot give AP to an alt.")
        self.caller.roster.current_account = paccount1
        self.call_cmd("testaccount2=102", "You do not have enough AP.")
        self.roster_entry2.action_points = 250
        self.roster_entry.action_points = 300
        self.call_cmd("testaccount2=1", "Must transfer at least 3 AP.")
        self.call_cmd("testaccount2=aipl", "AP needs to be a number.")
        self.call_cmd("testaccount2=300", "That would put them over %s AP." % ap_cap)
        inform_msg = "Testaccount has given you 30 AP."
        self.call_cmd("testaccount2=90", "You use 90 action points and have 210 remaining this week."
                                         "|Using 90 of your AP, you have given Testaccount2 30 AP.")
        self.account2.inform.assert_called_with(inform_msg, category=inform_msg)
        self.assertEqual(self.roster_entry2.action_points, 280)
        self.assertEqual(self.roster_entry.action_points, 210)

    def test_cmd_rphooks(self):
        self.setup_cmd(social.CmdRPHooks, self.account)
        self.call_cmd("/add bad: name", "That category name contains invalid characters.")
        self.call_cmd("/add catname=desc", "Added rphook tag: catname: desc.")
        self.call_cmd("/remove foo", "No rphook by that category name.")
        self.call_cmd("/remove catname", "Removed.")

    def test_cmd_messenger(self):
        self.setup_cmd(social.CmdMessenger, self.char2)
        self.char1.tags.add("no_messengers")
        self.char2.tags.add("no_messengers")
        self.call_cmd("testaccount=hiya", 'Char cannot send or receive messengers at the moment.'
                                          '|No valid receivers found.')
        self.char2.tags.remove("no_messengers")
        self.call_cmd("testaccount=hiya", 'Char cannot send or receive messengers at the moment.'
                                          '|No valid receivers found.')
        self.char1.tags.remove("no_messengers")
        self.call_cmd("testaccount=hiya", "You dispatch a messenger to Char with the following message:\n\n'hiya'")

    @patch("world.dominion.models.get_week")
    @patch.object(social, "inform_staff")
    @patch.object(social, "datetime")
    def test_cmd_rpevent(self, mock_datetime, mock_inform_staff, mock_get_week):
        from evennia.utils.create import create_script
        from typeclasses.scripts.event_manager import EventManager
        from world.dominion.models import Organization, AssetOwner
        script = create_script(typeclass=EventManager, key="Event Manager")
        script.post_event = Mock()
        now = datetime.now()
        mock_datetime.strptime = datetime.strptime
        mock_datetime.now = Mock(return_value=now)
        mock_get_week.return_value = 1
        self.setup_cmd(social.CmdCalendar, self.account1)
        self.call_cmd("/submit", "You must /create a form first.")
        self.call_cmd("/create", "You are not currently creating an event.")
        self.call_cmd("/create test_event", 'Starting project. It will not be saved until you submit it. '
                                            'Does not persist through logout or server reload.\n'
                                            'Name: test_event\nMain Host: Testaccount\nPublic: Public\n'
                                            'Description: None\nDate: None\nLocation: None\nLargesse: Small')
        self.call_cmd("/largesse", 'Level       Cost   Prestige \n'
                                   'Small       0      0        '
                                   'Average     100    10000    '
                                   'Refined     1000   50000    '
                                   'Grand       10000  200000   '
                                   'Extravagant 100000 1000000  '
                                   'Legendary   500000 4000000')
        self.call_cmd("/desc test description", 'Desc of event set to:\ntest description')
        self.call_cmd('/submit', 'Please correct the following errors:\n'
                                 'Date: This field is required.\n'
                                 'Plotroom: You must give either a location or a plot room.\n'
                                 'Name: test_event\nMain Host: Testaccount\nPublic: Public\n'
                                 'Description: test description\nDate: None\nLocation: None\nLargesse: Small')
        self.call_cmd("/date 26:35 sdf", "Date did not match 'mm/dd/yy hh:mm' format. You entered: 26:35 sdf")
        self.call_cmd("/date 1/1/01 12:35", "You cannot make an event for the past.")
        datestr = now.strftime("%x %X")
        self.call_cmd("/date 12/12/30 12:00", ('Date set to 12/12/30 12:00:00.|' +
                                               ('Current time is {} for comparison.|'.format(datestr)) +
                                               'Number of events within 2 hours of that date: 0'))
        self.call_cmd("/gm testaccount", "Testaccount is now marked as a gm.\n"
                                         "Reminder: Please only add a GM for an event if it's a "
                                         "player-run plot. Tagging a social event as a PRP is strictly prohibited. "
                                         "If you tagged this as a PRP in error, use gm on them again to remove them.")
        self.char1.db.currency = -1.0
        self.call_cmd("/largesse grand", 'That requires 10000 to buy. You have -1.0.')
        self.char1.db.currency = 10000
        self.call_cmd("/largesse grand", "Largesse level set to grand for 10000.")
        org = Organization.objects.create(name="test org")
        org.members.create(player=self.dompc2, rank=10)
        self.call_cmd("/invite test org", 'Invited test org to attend.')
        self.call_cmd("/invite testaccount2", "Invited Testaccount2 to attend.")
        self.call_cmd("/location here", 'Room set to Room.')
        self.call_cmd("/location room2", 'Room set to Room2.')
        self.call_cmd("/location", 'Room set to Room.')
        self.call_cmd("/private foo", "Private must be set to either 'on' or 'off'.")
        self.call_cmd("/private on", "Event set to: private")
        self.call_cmd("/private off", "Event set to: public")
        self.call_cmd('/submit', 'You pay 10000 coins for the event.|'
                                 'New event created: test_event at 12/12/30 12:00:00.')
        self.assertEqual(self.char1.db.currency, 0)
        event = RPEvent.objects.get(name="test_event")
        self.assertTrue(event.gm_event)
        self.assertEqual(org.events.first(), event)
        self.assertEqual(self.dompc2.events.first(), event)
        self.assertEqual(event.location, self.room)
        script.post_event.assert_called_with(event, self.account, event.display())
        mock_inform_staff.assert_called_with('New event created by Testaccount: test_event, '
                                             'scheduled for 12/12/30 12:00:00.')
        self.call_cmd("/create test_event", "There is already an event by that name. Choose a different name "
                                            "or add a number if it's a sequel event.")
        self.call_cmd("/sponsor test org,200=1", "You do not have permission to spend funds for test org.")
        org.locks.add("withdraw:rank(10)")
        org.save()
        org.members.create(player=self.dompc, rank=1)
        assets = AssetOwner.objects.create(organization_owner=org)
        self.call_cmd("/sponsor test org,200=1", 'test org does not have enough social resources.')
        assets.social = 200
        assets.save()
        self.call_cmd("/sponsor test org,200=1", "test org is now sponsoring test_event for 200 social resources.")
        self.assertEqual(assets.social, 0)
        self.call_cmd("/uninvite testaccount2=2", "No event found by that number.")
        self.call_cmd("/uninvite testaccount2=1", "Removed Testaccount2's invitation.")
        self.call_cmd("/uninvite testaccount2=1", "They are not invited.")
        self.call_cmd("/invite testaccount2=1", "Invited Testaccount2 to attend.")
        self.call_cmd("/invite testaccount2=1", "They are already invited.")
        self.call_cmd("/uninvite test org=1", "Removed test org's invitation.")
        self.call_cmd("/uninvite test org=1", "That organization is not invited.")
        self.call_cmd("/invite test org=1", 'test org has new @informs. Use @informs/org test org/1 to read them.|'
                                            'Invited test org to attend.')
        self.call_cmd("/invite test org=1", 'That organization is already invited.')
        self.call_cmd("1", 'Name: test_event\nHosts: Testaccount\nGMs: Testaccount\nOrgs: test org\nLocation: Room\n'
                           'Risk: Normal Risk\nEvent Scale: Grand\nDate: 12/12/30 12:00\nDesc:\ntest description\n'
                           'Event Page: http://example.com/dom/cal/detail/1/')

    @patch("world.dominion.models.get_week")
    @patch("server.utils.arx_utils.get_week")
    @patch.object(social, "do_dice_check")
    def test_cmd_praise(self, mock_dice_check, mock_get_week, mock_dom_get_week):
        from web.character.models import PlayerAccount
        from world.dominion.models import Organization, AssetOwner, RPEvent
        self.roster_entry.current_account = PlayerAccount.objects.create(email="asdf@asdf.com")
        self.roster_entry.save()
        self.setup_cmd(social.CmdPraise, self.account)
        mock_get_week.return_value = 1
        mock_dom_get_week.return_value = 1
        self.assertEqual(self.account.get_current_praises_and_condemns().count(), 0)
        self.call_cmd("testaccount2", "You have already used all your praises for the week.")
        # property mocks have to be reset at the end, or screws up other tests
        old = type(self.char1).social_clout
        prop_mock = PropertyMock(return_value=10)
        type(self.char1).social_clout = prop_mock
        mock_dice_check.return_value = 50
        self.call_cmd("testaccount2,-2=hi", "The number of praises used must be a positive number, "
                                            "and less than your max praises.")
        self.call_cmd("testaccount2,99=hi", "The number of praises used must be a positive number, "
                                            "and less than your max praises.")
        self.account2.inform = Mock()
        self.call_cmd("/all testaccount2=hi", 'You use 1 action points and have 99 remaining this week.|'
                                              'You praise the actions of Testaccount2. You have 0 praises remaining.')
        self.account2.inform.assert_called_with('Testaccount has praised you. Your prestige has been adjusted by 90.',
                                                append=False, category='Praised', week=1)
        self.assertEqual(self.assetowner2.fame, 90)
        self.assertEqual(self.account.get_current_praises_and_condemns().count(), 1)
        org = Organization.objects.create(name="test org")
        org.inform = Mock()
        org_assets = AssetOwner.objects.create(organization_owner=org)
        self.call_cmd("/org foo", "No organization by that name.")
        self.call_cmd("/org test org", 'There is no event going on that has test org as a sponsor.')
        event = RPEvent.objects.create(name="test event", location=self.room)
        self.room.db.current_event = event.id
        event.org_event_participation.create(org=org, social=50)
        prop_mock.return_value = 50
        self.call_cmd("/org test org,40=hi2u", 'You use 1 action points and have 98 remaining this week.|'
                                               'You praise the actions of Test org. You have 0 praises remaining.')
        org.inform.assert_called_with('Testaccount has praised you. Your prestige has been adjusted by 10,200.',
                                      append=False, category='Praised', week=1)
        self.assertEqual(org_assets.fame, 10200)
        # cleanup property mock
        type(self.char1).social_clout = old

    def test_room_mood(self):
        self.setup_cmd(social.CmdRoomMood, self.char)
        self.call_cmd("this is a test mood", 'Old mood was: |'
                                             '(OOC)The scene set/room mood is now set to: this is a test mood')
        self.assertEqual(self.room1.db.room_mood[2], "this is a test mood")
        self.call_cmd("", "Old mood was: this is a test mood|Mood erased.")
        self.assertEqual(self.room1.db.room_mood, None)

    @patch.object(social, "inform_staff")
    def test_cmd_favor(self, mock_inform_staff):
        from world.dominion.models import Organization, AssetOwner
        org = Organization.objects.create(name="testorg", category="asdf")
        org_assets = AssetOwner.objects.create(organization_owner=org)
        self.setup_cmd(social.CmdFavor, self.account2)
        self.call_cmd("", "No organization by the name ''.")
        self.call_cmd("testorg", "Those Favored/Disfavored by testorg")
        self.call_cmd("/add testorg=testaccount", "You do not have permission to set favor.")
        org.members.create(player=self.dompc2, rank=1)
        self.call_cmd("/add testorg=testaccount", 'You must provide a name, target, and gossip string.')
        self.call_cmd("/add testorg=foo,5/bar", "Could not find 'foo'.")
        self.call_cmd("/add testorg=testaccount,5/bar",
                      "That would bring your total favor to 5, and you can only spend 0.")
        org.social_influence = 3000
        mem2 = org.members.create(player=self.dompc, rank=4)
        self.call_cmd("/add testorg=testaccount,1/bar", "Cannot set favor for a member.")
        org.category = "noble"
        self.call_cmd("/add testorg=testaccount,1/bar", "Favor can only be set for vassals or non-members.")
        mem2.rank = 6
        self.call_cmd("/add testorg=testaccount,1/bar", "Cost will be 200. Repeat the command to confirm.")
        rep = self.dompc.reputations.get(organization=org)
        rep.affection = 10
        rep.respect = 5
        self.call_cmd("/add testorg=testaccount,1/bar", "Cost will be 185. Repeat the command to confirm.")
        self.call_cmd("/add testorg=testaccount,1/bar", "You cannot afford to pay 185 resources.")
        self.assetowner2.social = 200
        self.account2.ndb.favor_cost_confirmation = 185
        self.call_cmd("/add testorg=testaccount,1/stuff", "Set Testaccount's favor in testorg to 1.")
        mock_inform_staff.assert_called_with("Testaccount2 set gossip for Testaccount's reputation with "
                                             "testorg to: stuff")
        self.call_cmd("testorg", 'Those Favored/Disfavored by testorg\nTestaccount (1): stuff')
        org_assets.fame = 50000
        org_assets.legend = 10000
        org_assets.save()
        self.assertEqual(self.assetowner.propriety, 3000)
        self.assertEqual(self.assetowner.propriety, rep.propriety_amount)
        self.call_cmd("/all", "Characters with favor: Testaccount for testorg (1)")
        self.call_cmd("/remove testorg=testaccount", "Favor for Testaccount removed.")
        self.assertEqual(self.assetowner.propriety, 0)
        self.call_cmd("/all", "Characters with favor: ")


# noinspection PyUnresolvedReferences
class SocialTestsPlus(ArxCommandTest):
    num_additional_characters = 1

    @patch.object(social, "inform_staff")
    def test_cmd_randomscene(self, mock_inform_staff):
        from web.character.models import PlayerAccount
        self.setup_cmd(social.CmdRandomScene, self.char1)
        self.char2.sessions.all = Mock(return_value="Meow")
        self.account2.db_is_connected = True
        self.account2.last_login = datetime.now()
        self.account2.save()
        self.roster_entry2.current_account = PlayerAccount.objects.create(email="foo")
        self.roster_entry2.save()
        temp = social.random.choice
        social.random.choice = Mock(return_value="+plots")
        rptool_str = "\nRandomly chosen Roleplay Tool: +plots"
        self.call_cmd("", "@Randomscene Information for this week: \nRandomly generated RP partners: Char2"
                          "\nReminder: Please only /claim those you have interacted with significantly in a scene."
                          "%s" % rptool_str)
        self.char1.player_ob.db.random_scenelist = [self.char2, self.char2, self.char3]
        self.call_cmd("/online", "@Randomscene Information for this week: Only displaying online characters."
                                 "\nRandomly generated RP partners: Char2 and Char2"
                                 "\nReminder: Please only /claim those you have interacted with significantly "
                                 "in a scene.%s" % rptool_str)
        self.call_cmd("/claim Char2", 'You must include some summary of the scene. It may be quite short.')
        self.call_cmd("/claim Char2=test test test", 'You have sent Char2 a request to validate your scene: '
                                                     'test test test')
        mock_inform_staff.assert_called_with("Char has completed this random scene with Char2: test test test")
        self.call_cmd("/claim Char2=test test test", "You have already claimed a scene with Char2 this week.")
        self.char2.db.false_name = "asdf"
        self.char2.aliases.add("asdf")
        self.caller = self.char3  # mask test, not staff
        self.call_cmd("/claim Char2=meow", "Could not find 'Char2'.")
        self.call_cmd("/claim asdf=meow", "You cannot claim 'asdf'.")
        self.caller = self.char1
        self.call_cmd("/claim Char2=test test test", "You cannot claim 'Char2'.")
        self.call_cmd("", "@Randomscene Information for this week: \nRandomly generated RP partners: Char2 and Char3"
                          "\nReminder: Please only /claim those you have interacted with significantly in a scene."
                          "\nThose you have already RP'd with: Char2%s" % rptool_str)
        self.caller = self.char2
        self.call_cmd("/viewrequests", '| Name                               | Summary                               '
                                       '~~~~~~~~~~~~~~~~~~~~~~~~~~~~~~~~~~~~+~~~~~~~~~~~~~~~~~~~~~~~~~~~~~~~~~~~~~~~+\n'
                                       '| Char                               | test test test')
        self.call_cmd("/validate Tehom",
                      'No character by that name has sent you a request.|\n'
                      '| Name                               | Summary                               '
                      '~~~~~~~~~~~~~~~~~~~~~~~~~~~~~~~~~~~~+~~~~~~~~~~~~~~~~~~~~~~~~~~~~~~~~~~~~~~~+\n'
                      '| Char                               | test test test')
        self.call_cmd("/validate Char", "Validating their scene. Both of you will receive xp for it later.")
        self.assertEqual(self.char2.player_ob.db.validated_list, [self.char1])
        self.char2.player_ob.db.random_scenelist = [self.char3]
        self.call_cmd("/claim char3=testy test", 'You have sent char3 a request to validate your scene: testy test')
        self.caller = self.char3
        self.char3.db.random_rp_command_this_week = "+plots"
        self.char3.db.rp_command_used = True
        rptool_str += " (Already used)"
        self.call_cmd("/viewrequests", '| Name                                | Summary                              '
                                       '~~~~~~~~~~~~~~~~~~~~~~~~~~~~~~~~~~~~~+~~~~~~~~~~~~~~~~~~~~~~~~~~~~~~~~~~~~~~+\n'
                                       '| asdf                                | testy test')
        self.call_cmd("/validate char2",
                      'No character by that name has sent you a request.|\n'
                      '| Name                                | Summary                              '
                      '~~~~~~~~~~~~~~~~~~~~~~~~~~~~~~~~~~~~~+~~~~~~~~~~~~~~~~~~~~~~~~~~~~~~~~~~~~~~+\n'
                      '| asdf                                | testy test')
        self.call_cmd("/validate asdf", 'Validating their scene. Both of you will receive xp for it later.')
        self.call_cmd("", '@Randomscene Information for this week: \nRandomly generated RP partners: Char2\n'
                          'Reminder: Please only /claim those you have interacted with significantly in a scene.\n'
                          'Those you have validated scenes for: asdf%s' % rptool_str)
        social.random.choice = temp


class StaffCommandTests(ArxCommandTest):
    def test_cmd_admin_break(self):
        from server.utils.arx_utils import check_break
        now = datetime.now()
        future = now + timedelta(days=1)
        self.setup_cmd(staff_commands.CmdAdminBreak, self.account)
        self.call_cmd("", "Current end date is: No time set.")
        self.assertFalse(check_break())
        self.call_cmd("asdf", "Date did not match 'mm/dd/yy hh:mm' format.|You entered: asdf|"
                              "Current end date is: No time set.")
        future_string = future.strftime("%m/%d/%y %H:%M")
        self.call_cmd(future_string, "Break date updated.|Current end date is: %s." % future_string)
        self.assertTrue(check_break())
        self.call_cmd("/toggle_allow_ocs", "Allowing character creation during break has been set to True.")
        self.assertFalse(check_break(checking_character_creation=True))
        self.call_cmd("/toggle_allow_ocs", "Allowing character creation during break has been set to False.")
        self.assertTrue(check_break(checking_character_creation=True))
        past = now - timedelta(days=1)
        past_string = past.strftime("%m/%d/%y %H:%M")
        self.call_cmd(past_string, "Break date updated.|Current end date is: %s." % past_string)
        self.assertFalse(check_break())

    @patch("world.dominion.models.get_week")
    def test_cmd_gemit(self, mock_get_week):
        from world.dominion.models import Organization
        from web.character.models import Story, Episode
        from typeclasses.bulletin_board.bboard import BBoard
        from evennia.utils.create import create_object
        board = create_object(BBoard, "test board", locks="read: org(test org);post: org(test org)")
        board.bb_post = Mock()
        mock_get_week.return_value = 1
        Story.objects.create(name="test story")
        Episode.objects.create(name="test episode")
        self.setup_cmd(staff_commands.CmdGemit, self.account)
        org = Organization.objects.create(name="test org", org_board=board)
        org.members.create(player=self.dompc2, rank=1)
        self.dompc2.inform = Mock()
        self.call_cmd("/orgs foo=blah", "No organization named 'foo' was found.")
        self.call_cmd("/orgs test org=blah", "Announcing to test org ...\nblah")
        self.dompc2.inform.assert_called_once()
        self.assertEqual(org.emits.count(), 1)
        board.bb_post.assert_called_with(msg='blah', poster_name='Story', poster_obj=self.account,
                                         subject='test org Story Update')

    def test_cmd_admin_propriety(self):
        from world.dominion.models import Organization, AssetOwner
        org1 = Organization.objects.create(name="testorg")
        org2 = Organization.objects.create(name="Testorg2")
        AssetOwner.objects.create(organization_owner=org1)
        AssetOwner.objects.create(organization_owner=org2)
        self.setup_cmd(staff_commands.CmdAdminPropriety, self.account)
        self.call_cmd("/create test", "Must provide a value for the tag.")
        self.call_cmd("/create test=50", "Created tag test with a percentage modifier of 50.")
        self.call_cmd("/create test=30", "Already a tag by the name test.")
        self.call_cmd("", "Propriety Tags: test(50)")
        self.call_cmd("/add test=testaccount,testaccount2, testorg,testorg2",
                      "Added to test: Testaccount, Testaccount2, testorg, Testorg2")
        self.call_cmd("test", "Entities with test tag: Testaccount, Testaccount2, testorg, Testorg2")
        self.call_cmd("/remove test=testaccount2,testorg2", "Removed from test: Testaccount2, Testorg2")
        self.call_cmd("test", "Entities with test tag: Testaccount, testorg")

    def test_cmd_config(self):
        self.setup_cmd(staff_commands.CmdSetServerConfig, self.account)
        self.call_cmd("asdf", 'Not a valid key: cg bonus skill points, ap transfers disabled, motd, income')
        self.call_cmd("income=5", '| key                                    | value                             '
                                  '~~~~~~~~~~~~~~~~~~~~~~~~~~~~~~~~~~~~~~~~+~~~~~~~~~~~~~~~~~~~~~~~~~~~~~~~~~~~+\n'
                                  '| cg bonus skill points                  | None                              '
                                  '| ap transfers disabled                  | None                              '
                                  '| motd                                   | None                              '
                                  '| income                                 | 5.0')
        self.call_cmd("cg bonus skill points=20",
                      '| key                                    | value                             '
                      '~~~~~~~~~~~~~~~~~~~~~~~~~~~~~~~~~~~~~~~~+~~~~~~~~~~~~~~~~~~~~~~~~~~~~~~~~~~~+\n'
                      '| cg bonus skill points                  | 20                                '
                      '| ap transfers disabled                  | None                              '
                      '| motd                                   | None                              '
                      '| income                                 | 5.0')

    def test_cmd_adjustfame(self):
        self.setup_cmd(staff_commands.CmdAdjustFame, self.account)
        self.call_cmd("bob=3", "Could not find 'bob'.|Check spelling.")
        self.call_cmd("testaccount,testaccount2=3000", 'Adjusted fame for Testaccount, Testaccount2 by 3000')
        self.call_cmd("testaccount,testaccount2=200", 'Adjusted legend for Testaccount, Testaccount2 by 200',
                      cmdstring="adjustlegend")
        self.call_cmd("testaccount2=1000", "Adjusted legend for Testaccount2 by 1000", cmdstring="adjustlegend")
        self.call_cmd("testaccount2=1000", "Adjusted fame for Testaccount2 by 1000")
        self.assertEqual(self.assetowner.fame, 3000)
        self.assertEqual(self.assetowner2.fame, 4000)
        self.assertEqual(self.assetowner.legend, 200)
        self.assertEqual(self.assetowner2.legend, 1200)


class StaffCommandTestsPlus(ArxCommandTest):
    num_additional_characters = 1

    def test_cmd_gmnotes(self):
        self.setup_cmd(staff_commands.CmdGMNotes, self.char)
        self.call_cmd("vixen", "No SearchTag found using 'vixen'.")
        self.call_cmd("/create vixen", "Tag created for 'vixen'!")
        self.call_cmd("/create bishi", "Tag created for 'bishi'!")
        self.call_cmd("/create Vixen", "Cannot create; tag already exists: vixen (tag #1)")
        self.call_cmd("", "ALL OF THE TAGS: vixen (#1) and bishi (#2)")
        self.call_cmd("/characters vixen", "No character secrets have the 'vixen' tag.")
        slycloo1 = self.char2.clues.create(clue_type=2, name="Secret #1 of Slyyyy",
                                           gm_notes="Sly is incredibly hot and smirkity.")
        slycloo2 = self.char2.clues.create(clue_type=2, name="Secret #2 of Slyyyy")
        self.call_cmd("/tag Slyyyy=vixen", "Usage: @gmnotes/tag/<class type> <ID or name>=<tag name>\n"
                                           "Class types: clue, revelation, plot, action, gemit,"
                                           " rpevent, flashback, objectdb.")
        self.call_cmd("/tag/clue Galvanion is easy=vixen", "No Clue found using 'Galvanion is easy'.")
        galvcloo1 = self.char1.clues.create(clue_type=2, name="Secret #1 of Galvanion", tangible_object=self.char)
        self.call_cmd("/tag/clue Secret=vixen", "More than one Clue found with 'Secret'; be specific.")
        self.call_cmd("/tag/clue Secret #1 of Slyyyy=vixen", "Added the 'vixen' tag on clue: Secret #1 of Slyyyy.")
        self.call_cmd("/tag/clue Secret #2 of Slyyyy=vixen", "Added the 'vixen' tag on clue: Secret #2 of Slyyyy.")
        self.call_cmd("/tag/clue Secret #1 of Galvanion=bishi", "Added the 'bishi' tag on clue: Secret #1 of Galvanion.")
        self.call_cmd("/char vixen", "Characters with a 'vixen' secret: Char2")
        self.call_cmd("/tag/clue/rem Secret #2 of Slyyyy=vixen",
                      "Removed the 'vixen' tag on clue: Secret #2 of Slyyyy.")
        self.assertFalse(slycloo2.search_tags.all().exists())
        slyplot1 = Plot.objects.create(name="Slypose", usage=Plot.PLAYER_RUN_PLOT, desc="Sly as a fox.",
                                       headline="Sly as a fox.")
        slyvolvement1 = slyplot1.dompc_involvement.create(dompc=self.char2.dompc, gm_notes="Does a fox flirt in the woods?")
        slyvolvement1.admin_status = slyvolvement1.OWNER
        slyvolvement1.save()
        self.call_cmd("/tag/plot Slypose=vixen", "Added the 'vixen' tag on plot: Slypose.")
        glyphcloo1 = self.obj.clues.create(clue_type=0, name="Glyphed Catsuit",
                                           gm_notes="Chath pets a slyposed vixen and paints roons on her.")
        glyphcloo1.discoveries.create(character=self.roster_entry, message="*wriggle*", discovery_method="trauma")
        self.call_cmd("/tag/clue Catsuit=vixen", "Added the 'vixen' tag on clue: Catsuit.")
        vixenrev1 = Revelation.objects.create(name="Vixens Are Evil", gm_notes="Hss ss ss")
        vixenrev1.clues_used.create(clue=slycloo1, required_for_revelation=False)
        vixenrev1.clues_used.create(clue=glyphcloo1)
        vixenrev1.discoveries.create(character=self.roster_entry, message="*cough*", discovery_method="trauma")
        vixenrev1.discoveries.create(character=self.roster_entry2, message="*smirk*", discovery_method="exploration")
        bishirev1 = Revelation.objects.create(name="Bishis Are Hot", gm_notes="Also bishis are easy for smirkity glee.")
        self.call_cmd("/rev Bishis Are Hot", "No clues exist for Bishis Are Hot.")
        bishirev1.clues_used.create(clue=galvcloo1, required_for_revelation=False)
        self.call_cmd("/rev", "# Revelation      Clu Secrt GM Notes                \n"
                              "1 Vixens Are Evil 2   1     Hss ss ss               "
                              "2 Bishis Are Hot  1   1     Also bishis are easy...")
        self.call_cmd("/rev Vixens", "Vixens Are Evil     About Disco GM Notes                \n"
                                     "Glyphed Catsuit     lore  1     Chath pets a slypose... "
                                     "Secret #1 of Slyyyy Char2 0     Sly is incredibly ho...")
        slyplot1.revelation_involvement.create(revelation=vixenrev1, gm_notes="Naturally this applies to Slyyyy.")
        slyplot1.revelation_involvement.create(revelation=bishirev1, gm_notes="Poor bishis do not stand a chance.")
        slyplot1.clue_involvement.create(clue=slycloo1, access=2,
                                         gm_notes="Not really a secret that Slyyy is sexy tbh.")
        slyplot1.clue_involvement.create(clue=slycloo2, access=2,
                                         gm_notes="All Sly's secrets are related to Slyposing.")
        slyplot1.clue_involvement.create(clue=glyphcloo1, access=1,
                                         gm_notes="Slyposing synergizes with glyphed catsuits.")
        self.call_cmd("/plot Slypose", "REVELATIONS tied to Slypose:\n"
                                       "[Vixens Are Evil] Naturally this applies to Slyyyy.\n"
                                       "[Bishis Are Hot] Poor bishis do not stand a chance.\n"
                                       "CLUES tied to Slypose: (Grants access, Provides hook, Neutral)\n"
                                       "[Secret #1 of Slyyyy] (#1) Not really a secret that Slyyy is sexy tbh.\n"
                                       "[Secret #2 of Slyyyy] (#2) All Sly's secrets are related to Slyposing.\n"
                                       "[Glyphed Catsuit] (#4) Slyposing synergizes with glyphed catsuits.\n")
        self.call_cmd("/plot", '| #   | Plot (owner)           | Summary                                     '
                               '~~~~~+~~~~~~~~~~~~~~~~~~~~~~~~+~~~~~~~~~~~~~~~~~~~~~~~~~~~~~~~~~~~~~~~~~~~~~+\n'
                               '| 1   | Slypose (Testaccount2) | Sly as a fox.')
        self.call_cmd("/quick Send Help/test", "Created placeholder for 'Send Help' (clue #5). GM Notes: test")
        self.call_cmd("/quick Please=She's evil", 'Please include a name/identifier and notes for your quick clue.')
        self.call_cmd("/quick Please/She's evil=here",
                      "Created placeholder for 'Please' (clue #6). GM Notes: She's evil")
        self.assertEqual([str(ob) for ob in self.roster_entry.clues_written.all()],
                         ["PLACEHOLDER by Char: Send Help", "PLACEHOLDER by Char: Please"])
        self.call_cmd("/secret Char2,1=Sly you are evil. Srsly./Do not trust.",
                      "[Clue #7] Secret #3 of Char2: Sly you are evil. Srsly.\nGM Notes: Do not trust.\n"
                      "Created a secret for Char2 related to revelation #1 'Vixens Are Evil'.")
        slyplot1.resolved = True
        slyplot1.save()
        self.call_cmd("/no_gming", "Characters in need. These lists cascade, meaning a name will only appear in "
                                   "its highest category of need.\nNever in a plot: Char and Char3\n"
                                   "Only in resolved plots: Char2")
        self.char2.dompc.inform = Mock()
        self.char1.dompc.inform = Mock()
        self.call_cmd("/hook 1,1", "Hook failed; one exists between secret 'Secret #1 of Slyyyy' (#1) and "
                                   "plot 'Slypose' (#1) already.")
        self.call_cmd("/hook 3,1=Bishis are excellent to slypose upon.",
                      "Created a plot hook for secret 'Secret #1 of Galvanion' (#3) and plot 'Slypose' (#1). "
                      "GM Notes: Bishis are excellent to slypose upon.")
        self.char2.dompc.inform.assert_called_with('Char has had a hook created for the plot Slypose. They can use '
                                                   'plots/findcontact to see the recruiter_story written for any '
                                                   'character marked on your plot as a recruiter or above, which are '
                                                   'intended to as in-character justifications on how they could have '
                                                   'heard your character is involved to arrange a scene. Feel free to '
                                                   'reach out to them first if you like.', append=True, category='Plot')
        self.char1.dompc.inform.assert_called_with(append=True, category='Plot Hook',
                                                   message="Your secret 'Secret #1 of Galvanion' (#3) and plot "
                                                           "'Slypose' (#1) are now connected! Use plots/findcontact to "
                                                           "decide how you will approach a contact and get involved.")
        self.call_cmd("vixen", "Tagged as 'vixen':\n[Clues] Secret #1 of Slyyyy (#1); Glyphed Catsuit (#4)\n"
                               "[Plots] Slypose (#1)")
        self.call_cmd("/delete bishi", "Tagged as 'bishi':\n"
                                       "[Clues] Secret #1 of Galvanion (#3)\n"
                                       "Repeat command to delete the 'bishi' tag anyway.")
        self.call_cmd("/delete bishi", "Deleting the 'bishi' tag. Poof.")
        self.call_cmd("/viewnotes char2", 'GM Notes for Char2:\n\nSly is incredibly hot and smirkity.\n\nDo not trust.')
        self.call_cmd("/viewnotes here", "GM Notes for Room:\n\nShe's evil")


class JobCommandTests(TestTicketMixins, ArxCommandTest):

    @patch.object(jobs, "inform_staff")
    def test_cmd_job(self, mock_inform_staff):
        self.setup_cmd(jobs.CmdJob, self.account)
        self.call_cmd("", "Open Tickets:\n\n"
                          "# Player       Request              Priority/Q \n"
                          "1 TestAccount2 Bishi too easy       3 Bugs     "
                          "2 TestAccount2 Let me kill a bishi? 3 Request  "
                          "3 TestAccount2 Sly Spareaven?       5 Typo     "
                          "4 TestAccount2 Command for licking  4 Code     "
                          "5 TestAccount2 Bring Sexy Back      3 PRP      "
                          "6 TestAccount2 Poison too hot       1 Bugs")
        # Anything that saves ticket prob needs to be inside context manager, for stupid datetime
        with patch('django.utils.timezone.now', Mock(return_value=self.fake_datetime)):
            self.call_cmd("/move 6", "Usage: @job/move <#>=<queue> Queue options: Bugs, Code, PRP, Request, "
                                     "Story, Typo")
            self.call_cmd("/move 6=code", "Ticket 6 is now in queue Coding Requests/Wishlist.")
            self.call_cmd("/priority 6=hella", "Must be a number.")
            self.call_cmd("/priority 6=4", "Ticket new priority is 4.")
            self.call_cmd("/assign 6=hella", "Could not find 'hella'.")
            self.call_cmd("/assign 6=Testaccount", "")
            mock_inform_staff.assert_called_with("|wTestaccount assigned ticket #6 to |cTestaccount|w.")
            self.call_cmd("/followup 6", "Usage: @job/followup <#>=<msg>")
            self.call_cmd("/followup 6=No Sly. stop. STOP.", "Followup added.")
            self.call_cmd("/close 6=Perforce it is not feasible to transmogrify the dark princess.",
                          "Ticket #6 successfully closed.")
        self.call_cmd("6", "\n[Ticket #6] Poison too hot"
                           "\nQueue: Coding Requests/Wishlist - Priority 4"
                           "\nPlayer: TestAccount2\nLocation: Room (#1)"
                           "\nSubmitted: 08/27/78 12:08:00 - Last Update: 08/27/78 12:08:00"
                           "\nRequest: Let's make Poison an Iksar. Scaled for his pleasure?"
                           "\nFollowup by Testaccount: No Sly. stop. STOP.\nAssigned GM: TestAccount"
                           "\nGM Resolution: Perforce it is not feasible to transmogrify the dark princess.")
        self.call_cmd("/delete 7", "Cannot delete a storyaction. Please move it to a different queue first.")
        self.call_cmd("/delete 1", "Deleting ticket #1.")
        self.call_cmd("1", "Open Tickets:\n\n"
                           "# Player       Request              Priority/Q \n"
                           "2 TestAccount2 Let me kill a bishi? 3 Request  "
                           "3 TestAccount2 Sly Spareaven?       5 Typo     "
                           "4 TestAccount2 Command for licking  4 Code     "
                           "5 TestAccount2 Bring Sexy Back      3 PRP      "
                           "|No ticket found by that number.")
        # ... ^_^ TODO: test the various ways to list tickets: /old, /mine, /all, /moreold, /only, etc

    def test_cmd_request(self):
        self.setup_cmd(jobs.CmdRequest, self.account2)
        with patch('django.utils.timezone.now', Mock(return_value=self.fake_datetime)):
            self.call_cmd("Basic request=Hey bishi can I get 3 minutes of your time?",
                          "You have new informs. Use @inform 1 to read them.|"
                          "Thank you for submitting a request to the GM staff. Your ticket (#8) "
                          "has been added to the queue.")
            self.call_cmd("/followup 8=I'll just wait by your vanity mirror. This is a comfy stool.",
                          "Followup added.")
            # confirms followup was added:
            self.call_cmd("8", "\n[Ticket #8] Basic request"
                               "\nQueue: Request for GM action - Priority 3"
                               "\nPlayer: TestAccount2\nLocation: Room (#1)"
                               "\nSubmitted: 08/27/78 12:08:00 - Last Update: 08/27/78 12:08:00"
                               "\nRequest: Hey bishi can I get 3 minutes of your time?"
                               "\nFollowup by Testaccount2: I'll just wait by your vanity mirror. "
                               "This is a comfy stool.\nGM Resolution: None")
            self.call_cmd("help it's Khirath!=Ok I'mma have to knife fight a bishi brb.",
                          "You have new informs. Use @inform 2 to read them.|"
                          "Thank you for submitting a request to the GM staff. Your ticket (#9) "
                          "has been added to the queue.", cmdstring="+911")
            # confirms "+911" elevates priority to 1:
            self.call_cmd("9", "\n[Ticket #9] help it's Khirath!"
                               "\nQueue: Request for GM action - Priority 1"
                               "\nPlayer: TestAccount2\nLocation: Room (#1)"
                               "\nSubmitted: 08/27/78 12:08:00 - Last Update: 08/27/78 12:08:00"
                               "\nRequest: Ok I'mma have to knife fight a bishi brb."
                               "\nGM Resolution: None")
            self.call_cmd("Khirath strangely resistant to slinky squirms.",
                          "You have new informs. Use @inform 3 to read them.|"
                          "Thank you for submitting a request to the GM staff. Your ticket (#10) "
                          "has been added to the queue.", cmdstring="bug")
            # confirms "bug" changes the queue:
            self.call_cmd("10", "\n[Ticket #10] Khirath strangely resistant..."
                                "\nQueue: Bug reports/Technical issues - Priority 3"
                                "\nPlayer: TestAccount2\nLocation: Room (#1)"
                                "\nSubmitted: 08/27/78 12:08:00 - Last Update: 08/27/78 12:08:00"
                                "\nRequest: Khirath strangely resistant to slinky squirms."
                                "\nGM Resolution: None")
            self.call_cmd("Seriously it is Deraven not Spareaven who keeps saying this???",
                          "You have new informs. Use @inform 4 to read them.|"
                          "Thank you for submitting a request to the GM staff. Your ticket (#11) "
                          "has been added to the queue.", cmdstring="typo")
            # confirms "typo" changes priority and queue:
            self.call_cmd("11", "\n[Ticket #11] Seriously it is Deraven not..."
                                "\nQueue: Typos - Priority 5"
                                "\nPlayer: TestAccount2\nLocation: Room (#1)"
                                "\nSubmitted: 08/27/78 12:08:00 - Last Update: 08/27/78 12:08:00"
                                "\nRequest: Seriously it is Deraven not Spareaven who keeps saying this???"
                                "\nGM Resolution: None")
            self.tix3.status = self.tix3.CLOSED_STATUS
            self.tix3.save()
        self.call_cmd("/followup 3=GRR.", "That ticket is already closed. Please make a new one.")
        self.call_cmd("/followup 7=Poison?", "No ticket found by that number.|Closed tickets: 3\n"
                                             "Open tickets: 1, 2, 4, 5, 6, 8, 9, 10, 11\n"
                                             "Use +request <#> to view an individual ticket. "
                                             "Use +request/followup <#>=<comment> to add a comment.")
        self.call_cmd("", "Closed tickets: 3\nOpen tickets: 1, 2, 4, 5, 6, 8, 9, 10, 11\n"
                          "Use +request <#> to view an individual ticket. "
                          "Use +request/followup <#>=<comment> to add a comment.")


class XPCommandTests(ArxCommandTest):

    def test_cmd_use_xp(self):
        from evennia.server.models import ServerConfig
        from .guest import setup_voc
        from world import stats_and_skills
        self.setup_cmd(xp.CmdUseXP, self.char2)
        setup_voc(self.char2, "courtier")
        self.char2.db.xp = 0
        self.call_cmd("/spend Teasing", "'Teasing' wasn't identified as a stat, ability, or skill.")
        self.call_cmd("/spend Seduction", "Unable to raise seduction. The cost is 42, and you have 0 xp.")
        stats_and_skills.adjust_skill(self.char2, "seduction")
        ServerConfig.objects.conf("CHARGEN_BONUS_SKILL_POINTS", 8)
        self.char2.adjust_xp(10)
        self.call_cmd("/spend Seduction", 'You spend 10 xp and have 0 remaining.|'
                                          'You have increased your seduction to 5.')
        ServerConfig.objects.conf("CHARGEN_BONUS_SKILL_POINTS", 32)
        self.char2.adjust_xp(1062)
        self.call_cmd("/spend Seduction", 'You cannot buy a legendary skill while you still have catchup xp remaining.')
        ServerConfig.objects.conf("CHARGEN_BONUS_SKILL_POINTS", 5)
        self.call_cmd("/spend Seduction", 'You spend 1039 xp and have 23 remaining.|'
                                          'You have increased your seduction to 6.')
        self.assertEqual(self.char2.db.skills.get("seduction"), 6)
        self.assertEqual(stats_and_skills.get_skill_cost(self.char2, "dodge"), 42)
        self.assertEqual(stats_and_skills.get_skill_cost_increase(self.char2), 1.078)
        self.char2.db.trainer = self.char1
        self.char1.db.skills = {"teaching": 5, "dodge": 2}
        self.call_cmd("/spend dodge", 'You spend 23 xp and have 0 remaining.|You have increased your dodge to 1.')
        # TODO: other switches

    def test_award_xp(self):
        self.setup_cmd(xp.CmdAwardXP, self.account)
        self.call_cmd("testaccount2=asdf", "Invalid syntax: Must have an xp amount.")
        self.char2.db.xp = 0
        self.call_cmd("testaccount2=5", 'Giving 5 xp to Char2.')
        self.assertEqual(self.char2.db.xp, 5)
        self.account2.inform = Mock()
        self.call_cmd("testaccount2=15/hi u r gr8", 'Giving 15 xp to Char2. Message sent to player: hi u r gr8')
        self.assertEqual(self.char2.db.xp, 20)
        self.account2.inform.assert_called_with('You have been awarded 15 xp: hi u r gr8', category="XP")


class HelpCommandTests(ArxCommandTest):
    def test_cmd_help(self):
        from evennia.help.models import HelpEntry
        from evennia.utils.utils import dedent
        from commands.default_cmdsets import CharacterCmdSet
        from world.dominion.plots.plot_commands import CmdPlots
        entry = HelpEntry.objects.create(db_key="test entry")
        entry.tags.add("plots")
        self.setup_cmd(help.CmdHelp, self.char1)
        expected_return = "Help topic for +plots (aliases: +plot)\n"
        expected_return += dedent(CmdPlots.__doc__.rstrip())
        expected_return += "\n\nRelated help entries: test entry\n\n"
        expected_return += "Suggested: +plots, +plot, @gmplots, support, @globalscript"
        self.call_cmd("plots", expected_return, cmdset=CharacterCmdSet())<|MERGE_RESOLUTION|>--- conflicted
+++ resolved
@@ -560,19 +560,6 @@
         self.assertEqual(self.member.rank, 3)
         self.assertEqual(self.dompc2.patron, None)
 
-<<<<<<< HEAD
-        
-    def test_cmd_propriety(self):
-        self.setup_cmd(roster.CmdPropriety, self.account)
-        self.call_cmd(" nonsense", "There's no propriety known as nonsense")
-        self.call_cmd("", "Title                Propriety")
-        self.caller.execute_cmd("admin_propriety/create Tester=50")
-        self.call_cmd("", "Title                Propriety\n"
-                          "Tester                      50")
-        self.caller.execute_cmd("admin_propriety/add Tester=testaccount")
-        self.call_cmd("tester", "These are known to be testers\nChar")
-        self.caller.execute_cmd("admin_propriety/remove Tester=testaccount")
-=======
     def test_cmd_propriety(self):
         self.setup_cmd(roster.CmdPropriety, self.account)
         self.call_cmd(" nonsense", "There's no propriety known as 'nonsense'.")
@@ -585,7 +572,6 @@
         self.caller.execute_cmd("admin_propriety/remove Tester=testaccount")
         self.caller.execute_cmd("admin_propriety/create Vixen=-3")
         self.call_cmd("vixen", "No one is currently spoken of with the 'Vixen' reputation.")
->>>>>>> 46740e69
 
 
 # noinspection PyUnresolvedReferences
