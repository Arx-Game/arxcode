"""
Module for a number of social commands that we'll add for players. Most
will be character commands, since they'll deal with the grid.
"""
import time
import random
from datetime import datetime, timedelta
from functools import reduce

from django.conf import settings
from django.db.models import Q

from server.utils.arx_utils import list_to_string
from commands.base import ArxCommand, ArxPlayerCommand
from evennia.objects.models import ObjectDB
from evennia.typeclasses.tags import Tag
from evennia.utils.evtable import EvTable
from evennia.utils.utils import make_iter
from evennia.scripts.models import ScriptDB

from commands.base_commands.roster import format_header
from server.utils.exceptions import PayError, CommandError
from server.utils.prettytable import PrettyTable
from server.utils.arx_utils import inform_staff, time_from_now
from typeclasses.characters import Character
from typeclasses.rooms import ArxRoom
from web.character.models import AccountHistory, FirstContact
from world.dominion.forms import RPEventCreateForm
from world.dominion.models import (RPEvent, Agent, CraftingMaterialType, CraftingMaterials,
                                   AssetOwner, Reputation, Member, PlotRoom,
                                   Organization, InfluenceCategory, PlotAction, PrestigeAdjustment)
from world.msgs.models import Journal, Messenger
from world.msgs.managers import reload_model_as_proxy
from world.stats_and_skills import do_dice_check


def char_name(character_object, verbose_where=False, watch_list=None):
    """
    Formats the name of character_object
    Args:
        character_object: Character object to format the name of
        verbose_where: Whether to add room title
        watch_list: List of characters that are being watched, for highlighting

    Returns:
        String of formatted character name
    """
    watch_list = watch_list or []
    cname = character_object.name
    if character_object in watch_list:
        cname += "{c*{n"
    if character_object.player_ob and character_object.player_ob.db.lookingforrp:
        cname += "|R+|n"
    if not verbose_where:
        return cname
    if character_object.db.room_title:
        cname += "{w(%s){n" % character_object.db.room_title
    return cname


def get_char_names(charlist, caller):
    """
    Formats a string of names from list of characters
    Args:
        charlist: Character list to format
        caller: Character object to check settings/permissions

    Returns:
        String that's a list of names
    """
    watch_list = caller.db.watching or []
    verbose_where = False
    if caller.tags.get("verbose_where"):
        verbose_where = True
    return ", ".join(char_name(char, verbose_where, watch_list) for char in charlist if char.player
                     and (not char.player.db.hide_from_watch or caller.check_permstring("builders")))


class CmdHangouts(ArxCommand):
    """
    +hangouts

    Usage:
        +hangouts
        +hangouts/all

    Shows the public rooms marked as hangouts, displaying the players
    there. They are the rooms players gather in when they are seeking
    public scenes welcome to anyone.
    """
    key = "+hangouts"
    locks = "cmd:all()"
    aliases = ["@hangouts"]
    help_category = "Travel"

    def func(self):
        """Execute command."""
        caller = self.caller
        oblist = ArxRoom.objects.filter(db_tags__db_key="hangouts")
        if "all" not in self.switches:
            oblist = oblist.filter(locations_set__db_typeclass_path=settings.BASE_CHARACTER_TYPECLASS)
        oblist = oblist.distinct()
        caller.msg(format_header("Hangouts"))
        self.msg("Players who are currently LRP have a |R+|n by their name.")
        if not oblist:
            caller.msg("No hangouts are currently occupied.")
            return
        for room in oblist:
            char_names = get_char_names(room.get_visible_characters(caller), caller)
            if char_names or 'all' in self.switches:
                name = room.name
                if room.db.x_coord is not None and room.db.y_coord is not None:
                    pos = (room.db.x_coord, room.db.y_coord)
                    name = "%s %s" % (name, str(pos))
                if char_names:
                    name += ": %s" % char_names
                caller.msg(name)


class CmdWhere(ArxPlayerCommand):
    """
    +where

    Usage:
        +where
        +where [<character>,<character 2>,...]
        +where/shops [<ability>]
        +where/shops/all [<ability>]
        +where/randomscene
        +where/watch
        +where/firstimpression

    Displays a list of characters in public rooms. The /shops switch
    lets you see a list of shops. /watch filters results by characters in
    your watchlist, while /randomscene filters by characters you can claim.
    """
    key = "+where"
    locks = "cmd:all()"
    aliases = ["@where", "where"]
    help_category = "Travel"
    randomscene_switches = ("rs", "randomscene", "randomscenes")
    firstimp_switches = ("firstimp", "firstimpression", "firstimpressions", "fi", "fp")
    filter_switches = randomscene_switches + firstimp_switches

    @staticmethod
    def get_room_str(room):
        """Returns formatted room name"""
        name = room.name
        if room.db.x_coord is not None and room.db.y_coord is not None:
            pos = (room.db.x_coord, room.db.y_coord)
            name = "%s %s" % (name, str(pos))
        return name

    def list_shops(self):
        """Sends msg of list of shops to caller"""
        rooms = ArxRoom.objects.filter(db_tags__db_key__iexact="shop").order_by('db_key')
        msg = "{wList of shops:{n"
        for room in rooms:
            owner = room.db.shopowner
            if self.args and owner:
                if not owner.db.abilities:
                    continue
                if self.args.lower() not in owner.db.abilities:
                    continue
            name = owner.key
            if owner and not owner.roster.roster.name == "Active":
                if "all" not in self.switches:
                    continue
                name += " {w(Inactive){n"
            msg += "\n%s: %s" % (self.get_room_str(room), name)
        self.msg(msg)

    def func(self):
        """"Execute command."""
        caller = self.caller
        if "shops" in self.switches:
            self.list_shops()
            return
        characters = Character.objects.filter(Q(roster__roster__name="Active")
                                              ).exclude(db_tags__db_key__iexact="disguised")
        if self.args:
            name_list = map(lambda n: Q(db_key__iexact=n), self.lhslist)
            name_list = reduce(lambda a, b: a | b, name_list)
            characters = [ob.id for ob in characters.filter(name_list) if not ob.player_ob.db.hide_from_watch]
        rooms = ArxRoom.objects.exclude(db_tags__db_key__iexact="private").filter(locations_set__in=characters
                                                                                  ).distinct().order_by('db_key')
        if not rooms:
            self.msg("No visible characters found.")
            return
        # this blank line is now a love note to my perfect partner. <3
        msg = " {wLocations of players:\nPlayers who are currently LRP have a |R+|n by their name, "
        msg += "and players who are on your watch list have a {c*{n by their name."
        applicable_chars = []
        if self.check_switches(self.randomscene_switches):
            cmd = CmdRandomScene()
            cmd.caller = caller.char_ob
            applicable_chars = list(cmd.scenelist) + [ob for ob in cmd.newbies if ob not in cmd.claimlist]
        elif self.check_switches(self.firstimp_switches):
            applicable_chars = [ob.entry.character
                                for ob in AccountHistory.objects.unclaimed_impressions(caller.roster)]
        for room in rooms:
            # somehow can get Character in queryset rather than ArxRoom
            if not hasattr(room, 'get_visible_characters'):
                from evennia.utils.logger import log_err
                log_err("Object ID: %s is not a room despite being from ArxRoom queryset." % room.id)
                continue
            charlist = sorted(room.get_visible_characters(caller), key=lambda x: x.name)
            charlist = [ob for ob in charlist if not ob.player_ob.db.hide_from_watch and not ob.is_disguised]
            if self.check_switches(self.filter_switches):
                charlist = [ob for ob in charlist if ob in applicable_chars]
            elif "watch" in self.switches:
                watching = caller.db.watching or []
                matches = [ob for ob in charlist if ob in watching]
                if not matches:
                    continue
            char_names = get_char_names(charlist, caller)
            if not char_names:
                continue
            room_name = self.get_room_str(room)
            msg += "\n%s: %s" % (room_name, char_names)
        self.msg(msg)


class CmdWatch(ArxPlayerCommand):
    """
    +watch

    Usage:
        +watch
        +watch <character>
        +watch/stop <character>
        +watch/hide

    Starts watching a player, letting you know when they
    go IC or stop being IC. If +watch/hide is set, you cannot
    be watched by anyone.
    """
    key = "+watch"
    locks = "cmd:all()"
    aliases = ["@watch", "watch"]
    help_category = "Social"
    max_watchlist_size = 50

    @staticmethod
    def disp_watchlist(caller):
        """Display watchlist to caller"""
        watchlist = caller.db.watching or []
        if not watchlist:
            caller.msg("Not watching anyone.")
            return
        table = []
        for ob in sorted(watchlist, key=lambda x: x.key):
            name = ob.key.capitalize()
            if ob.player_ob.is_connected and not ob.player_ob.db.hide_from_watch:
                name = "{c*%s{n" % name
            table.append(name)
        caller.msg("Currently watching (online players are highlighted):\n%s" % ", ".join(table), options={'box': True})
        if caller.db.hide_from_watch:
            caller.msg("You are currently in hidden mode.")
        return

    def func(self):
        """Execute command."""
        caller = self.caller
        if not self.args and not self.switches:
            self.disp_watchlist(caller)
            return
        if 'hide' in self.switches:
            hide = caller.db.hide_from_watch or False
            hide = not hide
            caller.msg("Hiding set to %s." % str(hide))
            caller.db.hide_from_watch = hide
            return
        player = caller.search(self.args)
        if not player:
            return
        char = player.char_ob
        if not char:
            caller.msg("No character found.")
            return
        watchlist = caller.db.watching or []
        if 'stop' in self.switches:
            if char not in watchlist:
                caller.msg("You are not watching %s." % char.key)
                return
            # stop watching them
            watchlist.remove(char)
            caller.db.watching = watchlist
            watched = char.db.watched_by or []
            if caller in watched:
                watched.remove(caller)
                char.db.watched_by = watched
            caller.msg("Stopped watching %s." % char.key)
            return
        if len(watchlist) >= self.max_watchlist_size:
            self.msg("You may only have %s characters on your watchlist." % self.max_watchlist_size)
            return
        if char in watchlist:
            caller.msg("You are already watching %s." % char.key)
            return
        watched = char.db.watched_by or []
        if caller not in watched:
            watched.append(caller)
            char.db.watched_by = watched
        watchlist.append(char)
        caller.db.watching = watchlist
        caller.msg("You start watching %s." % char.key)


class CmdFinger(ArxPlayerCommand):
    """
    +finger

    Usage:
        +finger <character>
        +finger/preferences <note on RP preferences>
        +finger/playtimes <note on your playtimes>

    Displays information about a given character. To set RP hooks, use the
    +rphooks command. Use the 'preferences' or 'playtimes' switches to add
    information about your RP preferences or your playtimes to your finger
    information.
    """
    key = "+finger"
    locks = "cmd:all()"
    aliases = ["@finger", "finger"]
    help_category = "Social"

    def func(self):
        """Execute command."""
        caller = self.caller
        if "preferences" in self.switches:
            if self.args:
                caller.db.rp_preferences = self.args
                self.msg("RP preferences set to: %s" % self.args)
            else:
                caller.attributes.remove("rp_preferences")
                self.msg("RP preferences removed.")
            return
        if "playtimes" in self.switches:
            if self.args:
                caller.db.playtimes = self.args
                self.msg("Note on playtimes set to: %s" % self.args)
            else:
                caller.attributes.remove("playtimes")
                self.msg("Note on playtimes removed.")
            return
        show_hidden = caller.check_permstring("builders")
        if not self.args:
            caller.msg("You must supply a character name to +finger.")
            return
        player = caller.search(self.args)
        if not player:
            return
        char = player.char_ob
        if not char:
            caller.msg("No character found.")
            return
        viewing_own_character = player == caller
        name = char.db.longname or char.key
        msg = "\n{wName:{n %s\n" % name
        titles = char.titles
        if titles:
            msg += "{wFull Titles:{n %s\n" % titles
        try:
            rost = str(char.roster.roster)
            roster_status = "{n, currently"
            if rost == "Gone":
                rost = "{rGone{n"
            elif rost == "Active":
                rost = "{cActive{n"
            elif rost == "Inactive":
                rost = "{yInactive{n"
            elif rost == "Available":
                rost = "{gAvailable{n"
            else:
                raise AttributeError
            roster_status += " %s" % rost
        except AttributeError:
            roster_status = ""
        if "rostercg" in char.tags.all():
            msg += "{wRoster Character%s{n\n" % roster_status
        else:
            msg += "{wOriginal Character%s{n\n" % roster_status
        if show_hidden:
            msg += "{wCharID:{n %s, {wPlayerID:{n %s\n" % (char.id, player.id)
            msg += "{wTotal Posecount:{n %s\n" % char.total_posecount
        if char.db.obituary:
            msg += "{wObituary:{n %s\n" % char.db.obituary
        else:
            session = player.get_all_sessions() and player.get_all_sessions()[0]
            if session and player.show_online(caller):
                idle_time = time.time() - session.cmd_last_visible
                idle = "Online and is idle" if idle_time > 1200 else "Online, not idle"
                msg += "{wStatus:{n %s\n" % idle
            else:
                last_online = player.last_login and player.last_login.strftime("%m-%d-%y") or "Never"
                msg += "{wStatus:{n Last logged in: %s\n" % last_online
        fealty = char.db.fealty or "None"
        msg += "{wFealty:{n %s\n" % fealty
        pageroot = "http://play.arxgame.org"
        quote = char.db.quote
        if quote:
            msg += "{wQuote:{n %s\n" % quote
        webpage = pageroot + char.get_absolute_url()
        msg += "{wCharacter page:{n %s\n" % webpage
        if show_hidden or viewing_own_character:
            orgs = player.current_orgs
        else:
            orgs = player.public_orgs
        if orgs:
            org_str = ""
            apply_buffer = False
            secret_orgs = player.secret_orgs
            for org in orgs:
                s_buffer = ""
                if apply_buffer:
                    s_buffer = " " * 15

                def format_org_name(organization):
                    """Returns the formatted string of an organization name"""
                    secret_str = "" if organization not in secret_orgs else " {m(Secret){n"
                    return "%s%s" % (organization.name, secret_str)

                org_str += "%s%s: %s\n" % (s_buffer, format_org_name(org), pageroot + org.get_absolute_url())
                apply_buffer = True
            msg += "{wOrganizations:{n %s" % org_str
        hooks = player.tags.get(category="rp hooks")
        if hooks:
            hooks = make_iter(hooks)
            hook_descs = player.db.hook_descs or {}
            msg += "{wRP Hooks:{n\n%s\n" % "\n".join("%s: %s" % (hook, hook_descs.get(hook, "")) for hook in hooks)
        playtimes = player.db.playtimes
        if playtimes:
            msg += "{wPlaytimes:{n %s\n" % playtimes
        prefs = player.db.rp_preferences
        if prefs:
            msg += "{wRP Preference Notes:{n %s\n" % prefs
        caller.msg(msg, options={'box': True})


# for a character writing in their White Journal or Black Reflection
class CmdJournal(ArxCommand):
    """
    journal

    Usage:
        journal [<entry number>]
        journal <character>[=<entry number>]
        journal/search <character>=<text or tags to search for>
        journal/write <text>
        journal/event <event name>=<text>
        journal/black [<entry number>]
        journal/black <character>[=<entry number>]
        journal/addblack <text>
        journal/blackevent <event name>=<text>
        journal/index <character>[=<number of entries>]
        journal/blackindex <number of entries>
        journal/all
        journal/edit <entry number>=<text>
        journal/editblack <entry number>=<text>
        journal/delete <entry number>
        journal/delblack <entry number>
        journal/markallread
        journal/favorite <character>=<entry number>
        journal/unfavorite <character>=<entry number>
        journal/dispfavorites
        journal/countweek

    Allows a character to read the White Journals of characters,
    or add to their own White Journal or Black Reflections. White
    Journals are public notes that are recorded by the scribes of
    Vellichor for all to see, while Black Reflections are sealed notes
    that are kept private until after the character is deceased and then
    only released if explicitly stated to do so in their will, along with
    the concurrence of their family and the Scholars of Vellichor.

    The edit function is only to fix typographical errors. ICly, the content
    of journals can never be altered once written. Only use it to fix
    formatting or typos.
    """
    key = "journal"
    locks = "cmd:all()"
    aliases = ["+journal"]
    help_category = "Social"

    def journal_index(self, character, j_list):
        """
        Gets a formatted table of a character's journals
        Args:
            character: Character who we're getting the journals for
            j_list: list of journals

        Returns:
            String that's a formatted PrettyTable
        """
        num = 1
        table = PrettyTable(["{w#{n", "{wWritten About{n", "{wDate{n", "{wUnread?{n"])
        fav_tag = "pid_%s_favorite" % self.caller.player_ob.id
        for entry in j_list:
            try:
                event = character.messages.get_event(entry)
                name = ", ".join(ob.key for ob in entry.db_receivers_objects.all())
                if event and not name:
                    name = event.name[:25]
                if fav_tag in entry.tags.all():
                    str_num = str(num) + "{w*{n"
                else:
                    str_num = str(num)
                unread = "" if self.caller.player_ob in entry.receivers else "{wX{n"
                date = character.messages.get_date_from_header(entry)
                table.add_row([str_num, name, date, unread])
                num += 1
            except (AttributeError, RuntimeError, ValueError, TypeError):
                continue
        return str(table)

    def disp_unread_journals(self):
        """Sends a list of all journals the caller hasn't read to them"""
        caller = self.caller
        msgs = Journal.white_journals.all_unread_by(self.caller.player_ob).order_by('-db_date_created')
        msgs = [msg.id for msg in msgs]
        if len(msgs) > 500:
            self.msg("Truncating some matches.")
        msgs = msgs[:500]
        all_writers = ObjectDB.objects.filter(Q(sender_object_set__in=msgs) &
                                              ~Q(roster__current_account=caller.roster.current_account)
                                              ).distinct().order_by('db_key')
        msg_list = []
        for writer in all_writers:
            count = writer.sender_object_set.filter(id__in=msgs).count()
            msg_list.append("{C%s{c(%s){n" % (writer.key, count))
        caller.msg("Writers with journals you have not read: %s" % ", ".join(msg_list))

    def disp_favorite_journals(self):
        """Sends a list of all the journals the caller has favorited"""
        caller = self.caller
        msgs = Journal.white_journals.favorites_of(caller).order_by('-db_date_created')
        msgs = [msg.id for msg in msgs]
        if len(msgs) > 500:
            self.msg("Truncating some matches.")
        msgs = msgs[:500]
        all_writers = ObjectDB.objects.filter(Q(sender_object_set__in=msgs) &
                                              ~Q(roster__current_account=caller.roster.current_account)
                                              ).distinct().order_by('db_key')
        msglist = []
        for writer in all_writers:
            count = writer.sender_object_set.filter(id__in=msgs).count()
            if count:
                msglist.append("{C%s{c(%s){n" % (writer.key, count))
        caller.msg("Writers with journals you have favorited: %s" % ", ".join(msglist))

    def mark_all_read(self):
        """Marks the caller as having read all journals"""
        caller = self.caller
        player = caller.player_ob
        all_msgs = Journal.white_journals.all_unread_by(player)
        # we'll do a bulk create of the through-model that represents how journals are marked as read
        ReadJournalModel = Journal.db_receivers_accounts.through
        bulk_list = []
        for msg in all_msgs:
            bulk_list.append(ReadJournalModel(accountdb=player, msg=msg))
        ReadJournalModel.objects.bulk_create(bulk_list)

    def func(self):
        """Execute command."""
        caller = self.caller
        num = 1
        # if no arguments, caller's journals
        if not self.args and not self.switches:
            char = caller
            white = "black" not in self.switches
            j_name = "White Journal" if white else "Black Reflection"
            # display caller's latest white or black journal entry
            try:
                self.msg("Number of entries in your %s: %s" % (j_name, char.messages.size(white)))
                self.msg(char.messages.disp_entry_by_num(num=num, white=white, caller=caller.player_ob),
                         options={'box': True})
            except IndexError:
                caller.msg("No journal entries written yet.")
            self.disp_unread_journals()
            return
        if "dispfavorites" in self.switches or "favorites" in self.switches:
            self.disp_favorite_journals()
            return
        if "markallread" in self.switches:
            self.mark_all_read()
            caller.msg("All messages marked read.")
            return
        if "countweek" in self.switches:
            num = caller.messages.num_weekly_journals
            self.msg("You have written %s journals this week." % num)
            return
        # if no switches but have args, looking up journal of a character
        if (not self.switches or 'black' in self.switches
                or 'favorite' in self.switches or 'unfavorite' in self.switches):
            white = "black" not in self.switches
            try:
                if not self.args:
                    char = caller
                    num = 1
                else:
                    if self.lhs.isdigit():
                        num = int(self.lhs)
                        char = caller
                    else:
                        # search as a player to make it global
                        char = caller.player.search(self.lhs)
                        # get character object from player we found
                        char = char.char_ob
                        if not char:
                            raise AttributeError
                        # display their latest white journal entry of the character
                        if not self.rhs:
                            num = 1
                        else:
                            num = int(self.rhs)
                    if num < 1:
                        caller.msg("Journal entry number must be at least 1.")
                        return
                journal = char.messages.white_journal if white else char.messages.black_journal
                if "favorite" in self.switches or "unfavorite" in self.switches:
                    try:
                        entry = journal[num - 1]
                        if "favorite" in self.switches:
                            entry.tag_favorite(caller.player_ob)
                            self.msg("Entry added to favorites.")
                        else:
                            entry.untag_favorite(caller.player_ob)
                            self.msg("Entry removed from favorites.")
                        return
                    except (IndexError, AttributeError, ValueError, TypeError):
                        self.msg("No such entry to tag as a favorite.")
                        return
                msg = char.messages.disp_entry_by_num(num, white=white, caller=caller.player_ob)
                # if we fail access check, we have 'False' instead of a msg
                if msg is None:
                    caller.msg("Empty entry.")
                    return
                if not msg:
                    caller.msg("You do not have permission to read that.")
                    return
                caller.msg("Number of entries for {c%s{n's %s journal: %s" % (char, "white" if white else "black",
                                                                              len(journal)))
                caller.msg(msg, options={'box': True})
            except AttributeError:
                caller.msg("No player found for %s." % self.lhs)
                return
            except (ValueError, TypeError):
                caller.msg("You must provide a number for an entry.")
                return
            except IndexError:
                if num == 1:
                    caller.msg("No journal entries written yet.")
                    return
                caller.msg("You must provide a number that matches one of their entries.")
                return
            return
        # creating a new black or white journal
        if ("write" in self.switches or "addblack" in self.switches
                or "event" in self.switches or "blackevent" in self.switches):
            white = "addblack" not in self.switches and "blackevent" not in self.switches
            if not self.lhs:
                caller.msg("You cannot add a blank entry.")
                return
            if "event" in self.switches or "blackevent" in self.switches:
                if not self.rhs:
                    caller.msg("You must specify a comment for the event.")
                    return
                try:
                    event = RPEvent.objects.get(name__iexact=self.lhs)
                    entry = caller.messages.add_event_journal(event, self.rhs, white=white)
                except RPEvent.DoesNotExist:
                    caller.msg("Could not find an event by that name.")
                    return
            else:
                entry = caller.messages.add_journal(self.lhs, white=white)
            caller.msg("New %s added:" % ("white journal" if white else "black reflection"))
            caller.msg(caller.messages.disp_entry(entry), options={'box': True})
            if white:
                caller.msg_watchlist("A player you are watching, {c%s{n, has updated their white journal." % caller.key)
            return
        if "search" in self.switches:
            rhs = self.rhs
            if not rhs:
                char = caller
                rhs = self.args
            else:
                char = caller.player.search(self.lhs)
                if not char:
                    return
                char = char.char_ob
                if not char:
                    caller.msg("No character found.")
                    return
            entries = char.messages.search_journal(rhs)
            if not entries:
                caller.msg("No matches.")
                return
            journal = char.messages.white_journal
            white_matches = [journal.index(entry) + 1 for entry in entries if entry in journal]
            caller.msg("White journal matches: %s" % ", ".join("#%s" % str(num) for num in white_matches))
        if "index" in self.switches or "blackindex" in self.switches:
            num = 20
            if not self.lhs:
                char = caller
            elif self.lhs.isdigit():
                char = caller
                num = int(self.lhs)
            else:
                try:
                    char = caller.player.search(self.lhs).char_ob
                except AttributeError:
                    caller.msg("Character not found.")
                    return
            if self.rhs:
                try:
                    num = int(self.rhs)
                except ValueError:
                    caller.msg("Number of entries must be a number.")
                    return
            if "blackindex" in self.switches:
                if char != caller and not caller.check_permstring("builders"):
                    caller.msg("You can only see your own black journals.")
                    return
                journal = char.messages.black_journal
            else:
                journal = char.messages.white_journal
            caller.msg("{wJournal Entries for {c%s{n" % char)
            caller.msg(self.journal_index(char, journal[:num]))
            return
        if "all" in self.switches:
            self.disp_unread_journals()
            return
        if ("edit" in self.switches or "editblack" in self.switches or "delete" in self.switches
                or "delblack" in self.switches):
            journal = caller.messages.white_journal if ("edit" in self.switches or "delete" in self.switches) \
                else caller.messages.black_journal
            delete = "delete" in self.switches or "delblack" in self.switches
            try:
                num = int(self.lhs)
                text = self.rhs
                if num < 1 or (not text and not delete):
                    raise ValueError
                entry = journal[num - 1]
            except (TypeError, ValueError):
                caller.msg("Must provide a journal entry number and replacement text.")
                return
            except IndexError:
                caller.msg("No entry by that number.")
                return
            now = datetime.now()
            if (now - entry.db_date_created).days > 2:
                caller.msg("It has been too long to edit that message.")
                return
            old = entry.db_message
            if "delete" in self.switches or "delblack" in self.switches:
                journal.remove(entry)
                entry.delete()
                self.msg("Entry deleted.")
            else:
                entry.db_message = self.rhs
                entry.save()
            logpath = settings.LOG_DIR + "/journal_changes.txt"
            try:
                log = open(logpath, 'a+')
                msg = "*" * 78
                msg += "\nJournal Change by %s\nOld:\n%s\nNew:\n%s\n" % (caller, old, self.rhs)
                msg += "*" * 78
                msg += "\n\n"
                log.write(msg)
            except IOError:
                import traceback
                traceback.print_exc()
            caller.msg("New journal entry body is:\n%s" % self.rhs)
            inform_staff("%s has %s their journal." % (caller, "deleted" if delete else "edited"))
            return
        caller.msg("Invalid switch.")
        return


class CmdPosebreak(ArxCommand):
    """
    +posebreak

    Usage:
        +posebreak

    Toggles on or off a linebreak between poses.
    """
    key = "+posebreak"
    locks = "cmd:all()"
    aliases = ["@posebreak", "posebreak"]
    help_category = "Settings"

    def func(self):
        """Execute command."""
        caller = self.caller
        if caller.db.posebreak:
            caller.db.posebreak = False
        else:
            caller.db.posebreak = True
        caller.msg("Pose break set to %s." % caller.db.posebreak)
        return


class CmdMessenger(ArxCommand):
    """
    messenger

    Usage:
        messenger
        messenger <receiver>[,<receiver2>,...]=<message>
        messenger/receive
        messenger/deliver <receivers>|<object>[,<money>][,<mat>/<amt>]=<msg>
        messenger/money <receivers>|<amount>=<message>
        messenger/materials <receivers>|<material>/<amount>=<message>
        messenger/old <number>
        messenger/oldindex <amount to display>
        messenger/sent <number>
        messenger/sentindex <amount to display>
        messenger/delete <number>
        messenger/forward <number>=<target>[,<target 2>,..]
        messenger/preserve <number>
        messenger/draft <receiver>=<message>
        messenger/proof
        messenger/send
        messenger/discreet <retainer ID>
        messenger/custom <retainer ID>
        messenger/spoof <name for messages you send>

    Dispatches or receives in-game messengers. Messengers are an
    abstraction of any IC communication through distances - they
    can be people sent as messengers, courier ravens, whatever, as
    long as it's largely a letter being delivered personally to a
    receiving character. You can also deliver objects with the 'deliver'
    command.

    To draft a message before sending it, use the 'draft' switch, review
    your message with 'proof', and then finally send it with 'send'.

    When sending deliveries, you can specify more than one receiver. If you
    are delivering an object, it will be sent to the first receiver you list.
    Money and crafting materials are sent to each person listed, charging you
    the total. For example, 'messenger/money copper,prism|50=hi!' would cost
    a total of 100 silver.

    For turning off messenger notifications, see @settings.
    """
    key = "messenger"
    locks = "cmd:all()"
    aliases = ["+messenger", "messengers", "+messengers", "receive messenger", "receive messengers",
               "receive messages", "message"]
    help_category = "Social"
    delivery_switches = ("deliver", "money", "materials", "silver")

    def disp_messenger(self, msg):
        """Displays msg to caller, reloads it as correct proxy class if necessary"""
        try:
            self.caller.messages.display_messenger(msg)
        except AttributeError:
            msg = reload_model_as_proxy(msg)
            self.caller.messages.display_messenger(msg)

    def get_mats_from_args(self, args):
        """
        Get crafting materials to send from caller
        Args:
            args (str): String we parse for materials

        Returns:
            mats (tuple): tuple of (Material's ID, amount)
        """
        try:
            lhslist = args.split("/")
            material = CraftingMaterialType.objects.get(name__iexact=lhslist[0])
            amt = int(lhslist[1])
            if amt < 1:
                raise ValueError("You must specify a positive value of a material to send.")
        # different errors
        except (IndexError, AttributeError, TypeError):
            self.msg("You must specify materials to send.")
        except CraftingMaterialType.DoesNotExist:
            self.msg("That is not a valid material type.")
        except CraftingMaterials.DoesNotExist:
            self.msg("You don't have any of that material.")
        except ValueError as err:
            self.msg(err)
        # succeeded, return amount. It'll be decremented when sent off later
        else:
            return material.id, amt

    def set_or_remove_retainer_ability(self, attr_name, attr_desc):
        """
        Sets or removes customization options for messengers based on our retainers, such as the ability
        to send custom messengers, or to receive them discreetly.

            Args:
                attr_name (str): name of the Attribute to check/set
                attr_desc (str): A phrase of what the attr makes retainers do, to send to players.
        """
        caller = self.caller
        handler = caller.messages
        if not self.args:
            if not getattr(handler, attr_name):
                self.msg("You are not using a retainer to %s." % attr_desc)
                return
            setattr(handler, attr_name, None)
            return
        try:
            if self.args.isdigit():
                obj = caller.player_ob.retainers.get(id=self.args).dbobj
            else:
                obj = caller.player_ob.retainers.get(agent_objects__dbobj__db_key__iexact=self.args).dbobj
        except (Agent.DoesNotExist, ValueError):
            self.msg("No retainer by that ID.")
        except AttributeError:
            self.msg("That agent cannot %s." % attr_desc)
        else:
            if obj.db.abilities and obj.db.abilities.get(attr_name, 0):
                setattr(handler, attr_name, obj)
            else:
                self.msg("%s does not have the ability to %s." % (obj, attr_desc))

    def display_messenger_status(self):
        """Displays short msg to caller of number of read and unread messengers they have."""
        caller = self.caller
        unread = caller.messages.pending_messengers
        read = caller.messages.messenger_history
        if not (read or unread):
            caller.msg("You have no messengers waiting for you, and have never received any messengers." +
                       " {wEver{n. At all. Not {rone{n.")
        if read:
            caller.msg("You have {w%s{n old messages you can re-read." % len(read))
        if unread:
            caller.msg("{mYou have {w%s{m new messengers waiting to be received." % len(unread))

    def check_cannot_use_messengers(self, target):
        """
        Checks if the target can receive messengers. If not, we send an error message.
        Args:
            target: Character to check

        Returns:
            True if they can't receive messengers, False if they can.
        """
        fail = False
        if self.caller.check_permstring("builders"):
            return fail
        if target.tags.get("no_messengers"):
            fail = True
        elif target.location and target.location.tags.get("no_messengers"):
            fail = True
        elif target.combat.combat and target in target.combat.combat.ndb.combatants:
            fail = True
        if fail:
            self.msg("%s cannot send or receive messengers at the moment." % target.key)
        return fail

    def func(self):
        """Execute command."""
        caller = self.caller
        # Display the number of old messages we have, and list whether
        # we have new messengers waiting
        cmdstr = getattr(self, 'cmdstring', "messenger")
        if cmdstr == "receive messenger" or cmdstr == "receive messengers" or cmdstr == "receive messages":
            self.switches.append("receive")
        if not self.args and not self.switches:
            self.display_messenger_status()
            return
        if "spoof" in self.switches:
            if not caller.check_permstring("builders"):
                self.msg("GM only command for now.")
                return
            caller.messages.spoofed_name = self.args
            return
        if "discreet" in self.switches or "custom" in self.switches:
            if "discreet" in self.switches:
                attr_name = "discreet_messenger"
                attr_desc = "receive messages discreetly"
            else:
                attr_name = "custom_messenger"
                attr_desc = "deliver messages for you"
            self.set_or_remove_retainer_ability(attr_name, attr_desc)
            return
        # get the first new messenger we have waiting
        if "receive" in self.switches:
            if self.check_cannot_use_messengers(self.caller):
                return
            caller.messages.receive_pending_messenger()
            return
        # display an old message
        if ("old" in self.switches or 'delete' in self.switches or 'oldindex' in self.switches
                or "preserve" in self.switches or "forward" in self.switches or "save" in self.switches):
            old = caller.messages.messenger_history
            if not old:
                caller.msg("You have never received a single messenger ever. Not a single one. " +
                           "Not even a death threat. {wNothing{n.")
                return
            if not self.args or 'oldindex' in self.switches:
                try:
                    num_disp = int(self.args)
                except (TypeError, ValueError):
                    num_disp = 30
                # display a prettytable of message number, sender, IC date
                self.display_received_table(num_disp, old)
                return
            try:
                num = int(self.lhs)
                if num < 1:
                    raise ValueError
                msg = old[num - 1]
                if "forward" in self.switches:
                    targs = self.check_valid_receivers(self.rhslist)
                    if not targs:
                        return
                    caller.messages.forward_messenger(targs, msg)
                    return
                if "delete" in self.switches:
                    caller.messages.del_messenger(msg)
                    caller.msg("You destroy all evidence that you ever received that message.")
                    return
                if "preserve" in self.switches or "save" in self.switches:
                    if not caller.messages.preserve_messenger(msg):
                        return
                self.disp_messenger(msg)
                return
            except TypeError:
                caller.msg("You have %s old messages." % len(old))
                return
            except (ValueError, IndexError):
                caller.msg("You must supply a number between 1 and %s. You wrote '%s'." % (len(old), self.lhs))
                return
        if "sent" in self.switches or "sentindex" in self.switches or "oldsent" in self.switches:
            old = list(Messenger.objects.written_by(caller).order_by('-db_date_created'))
            if not old:
                caller.msg("There are no traces of old messages you sent. They may have all been destroyed.")
                return
            if not self.args or "sentindex" in self.switches:
                try:
                    num_disp = int(self.args)
                except (TypeError, ValueError):
                    num_disp = 20
                # display a prettytable of message number, sender, IC date
                return self.display_sent_table(num_disp, old)
            try:
                num = int(self.lhs)
                if num < 1:
                    raise ValueError
                msg = old[num - 1]
                caller.msg("\n{wMessage to:{n %s" % ", ".join(ob.key for ob in msg.receivers))
                self.disp_messenger(msg)
                return
            except TypeError:
                caller.msg("You have %s old sent messages." % len(old))
                return
            except (ValueError, IndexError):
                caller.msg("You must supply a number between 1 and %s. You wrote '%s'." % (len(old), self.lhs))
                return
        if "proof" in self.switches:
            msg = caller.db.messenger_draft
            if not msg:
                caller.msg("You have no draft message stored.")
                return
            caller.msg("Message for: %s" % ", ".join(ob.key for ob in msg[0]))
            caller.msg(msg[1])
            return
        if "send" in self.switches:
            if self.check_cannot_use_messengers(self.caller):
                return
            caller.messages.send_draft_message()
            caller.ndb.already_previewed = None
            return
        if not self.lhs or not self.rhs:
            caller.msg("Invalid usage.")
            return
        # delivery messenger
        money = 0.0
        mats = None
        delivery = None
        if self.check_switches(self.delivery_switches):
            try:
                name_list, remainder = self.get_list_of_arguments()
                targs = self.check_valid_receivers(name_list)
                if "money" in self.switches or "silver" in self.switches:
                    money = float(remainder[0])
                elif "materials" in self.switches:
                    mats = self.get_mats_from_args(remainder[0])
                    if not mats:
                        return
                else:  # deliver
                    delivery = caller.search(remainder[0], location=caller)
                    if not delivery:
                        return
                    if len(remainder) > 1:
                        money = remainder[1]
                    if len(remainder) > 2:
                        mats = self.get_mats_from_args(remainder[2])
                money = float(money)
                if money < 0:
                    raise ValueError
            except IndexError:
                caller.msg("Must provide both a receiver and an object for a delivery.")
                caller.msg("Ex: messenger/deliver alaric,a bloody rose=Only for you.")
                return
            except (ValueError, TypeError):
                caller.msg("Money must be a number.")
                return
        # normal messenger
        elif "draft" in self.switches or not self.switches:
            targs = self.check_valid_receivers(self.lhslist)
        else:  # invalid switch
            self.msg("Unrecognized switch.")
            return
        if not targs:
            return
        if "draft" in self.switches:
            caller.messages.messenger_draft = (targs, self.rhs)
            return
        # check that we have enough money/mats for every receiver
        if not self.check_delivery_amounts(targs, delivery, money, mats):
            return
        caller.messages.create_and_send_messenger(self.rhs, targs, delivery, money, mats)
        caller.ndb.already_previewed = None

    def get_list_of_arguments(self):
        """
        Try to get different types of arguments based on user input. If a | is specified, then
        they're separating a list of receivers with the pipe. Otherwise, they're assumed to have
        one receiver, and we just use self.lhslist for the old comma separated arguments.
        Returns:
            Two lists: the first being a list of player names, the other a list of remaining
            arguments.
        """
        arglist = self.lhs.split("|")
        if len(arglist) == 1:
            return (self.lhslist[0],), self.lhslist[1:]
        else:
            return arglist[0].split(","),  arglist[1].split(",")

    def check_delivery_amounts(self, receivers, delivery, money, mats):
        """
        Checks if we can deliver everything we're trying to send
        Args:
            receivers: Receivers we're sending stuff to
            delivery: Object we might be delivering, if any
            money: Silver we're sending, if any
            mats: Materials we're sending, if any

        Returns:
            True if we can send, false otherwise
        """
        num = len(receivers)
        if delivery:
            if not delivery.at_before_move(receivers[0], caller=self.caller):
                return
            if delivery.location != self.caller:
                self.msg("You do not have the delivery in your possession.")
                return
        if money:
            total = money * num
            current = self.caller.currency
            if current < total:
                self.msg("That delivery would cost %s, and you only have %s." % (total, current))
                return
        if mats:
            amt = mats[1] * num
            try:
                pmats = self.caller.player.Dominion.assets.materials
                pmat = pmats.get(type=mats[0])
            except CraftingMaterials.DoesNotExist:
                self.msg("You don't have any of that type of material.")
                return
            if pmat.amount < amt:
                self.msg("You want to send %s, but you only have %s available." % (amt, pmat.amount))
                return
        return True

    def check_valid_receivers(self, name_list):
        """
        Given a list of names, check that each player given by the name_list has a character object that
        can receive messengers. Return all valid characters.
        Args:
            name_list: List of names of players to check

        Returns:
            List of character objects
        """
        targs = []
        for arg in name_list:
            targ = self.caller.player.search(arg)
            if targ:
                can_deliver = True
                character = targ.char_ob
                if not character:
                    can_deliver = False
                elif self.check_cannot_use_messengers(character):
                    continue
                elif not hasattr(targ, 'roster') or not targ.roster.roster:
                    can_deliver = False
                elif targ.roster.roster.name not in ("Active", "Unavailable"):
                    can_deliver = False
                if not can_deliver:
                    self.msg("%s cannot receive messengers." % targ)
                    continue
                targs.append(character)
        if not targs:
            self.msg("No valid receivers found.")
        return targs

    def display_received_table(self, num_disp, old):
        """Sends prettytable of old received messengers to caller"""
        caller = self.caller
        msgtable = PrettyTable(["{wMsg #", "{wSender", "{wIC Date", "{wOOC Date", "{wSave"])
        mess_num = 1
        old = old[:num_disp]
        for mess in old:
            try:
                name = caller.messages.get_sender_name(mess)
            except AttributeError:
                mess = reload_model_as_proxy(mess)
                print("Error: Had to reload Msg ID %s as Messenger when displaying received table." % mess.id)
                name = caller.messages.get_sender_name(mess)
            date = caller.messages.get_date_from_header(mess) or "Unknown"
            ooc_date = mess.db_date_created.strftime("%x")
            saved = "{w*{n" if mess.preserved else ""
            msgtable.add_row([mess_num, name, date, ooc_date, saved])
            mess_num += 1
        caller.msg(msgtable)

    def display_sent_table(self, num_disp, old):
        """Displays table of messengers we've sent to caller"""
        msgtable = PrettyTable(["{wMsg #",
                                "{wReceiver",
                                "{wDate"])
        mess_num = 1
        old = old[:num_disp]
        for mess in old:
            receiver = mess.receivers
            if receiver:
                receiver = receiver[0]
                name = receiver.key
            else:
                name = "Unknown"
            try:
                date = self.caller.messages.get_date_from_header(mess) or "Unknown"
            except AttributeError:
                mess = reload_model_as_proxy(mess)
                print("Error: Had to reload Msg ID %s as Messenger when displaying sent table." % mess.id)
                date = self.caller.messages.get_date_from_header(mess) or "Unknown"
            msgtable.add_row([mess_num, name, date])
            mess_num += 1
        self.msg(msgtable)
        return


class CmdCalendar(ArxPlayerCommand):
    """
    @cal

    Usage:
        @cal
        @cal/list
        @cal <event number>
        @cal/old
        @cal/comments <event number>=<comment number>
    Creation:
        @cal/create <name>
        @cal/abort
        @cal/submit
    Creation or Editing:
        @cal/desc <description>[=<event ID>]
        @cal/date <date>[=<event ID>]
        @cal/largesse <level>[=<event ID>]
        @cal/location [<room name, otherwise room you're in>][=<event ID>]
        @cal/plotroom [<plot room ID>][=<event ID>]
        @cal/private <on or off>[=<event ID>]
        @cal/host <playername>[=<event ID>]
        @cal/gm <playername>[=<event ID>]
        @cal/invite <player or org name>[,name,...][=<event ID>]
        @cal/uninvite <player or org name>[=<event ID>]
        @cal/roomdesc <description>[=<event ID>]
        @cal/risk <risk value>[=<event ID>]
        @cal/plot <plot ID #>[=<event ID>]
    Admin:
        @cal/starteventearly <event ID>
        @cal/cancel <event ID>
        @cal/endevent <event ID>
        @cal/movehere <event ID>
    Interaction:
        @cal/join <event ID>
        @cal/sponsor <org>,<social resources>=<event ID>

    Creates or displays information about events. date should be
    in the format of 'MM/DD/YY HR:MN'. /private toggles whether the
    event is public or private (defaults to public). To spend extravagant
    amounts of money in hosting an event for prestige, set the /largesse
    level. To see the valid largesse types with their costs and prestige
    values, do '@cal/largesse'. Prestige is divided among hosts present,
    or if no hosts are present goes fully to the main host. Private events
    give half prestige. All times are in EST.

    To mark an event as a player-run-plot, use /addgm to designate a
    player as the storyteller for the event. Please only use this for a
    player who is actually running an event with some form of plot that
    requires checks to influence the outcome.

    When starting an event early, you can specify '=here' to start it in
    your current room rather than its previous location. /movehere allows
    an event to be moved to the new room you occupy while in progress.

    If an event takes place off the grid, you can @cal/join the event to
    be teleported to the room, for easy gathering of the group.

    If you want to mark an event private or public so that it can be viewed
    by people who didn't attend it on the web, use /toggleprivate.
    """
    key = "@cal"
    locks = "cmd:all()"
    aliases = ["+event", "+events", "@calendar"]
    help_category = "Social"

    class CalCmdError(Exception):
        """Errors for this command"""
        pass

    display_switches = ("old", "list")
    target_event_switches = ("comments", "join", "sponsor")
    form_switches = ("create", "abort", "submit")
    attribute_switches = ("plotroom", "roomdesc", "host", "gm", "invite", "uninvite", "location",
                          "desc", "date", "private", "risk", "plot", "reschedule", "largesse")
    admin_switches = ("cancel", "starteventearly")
    in_progress_switches = ("movehere", "endevent")

    @property
    def form(self):
        """Returns the RPEventCreateForm for the caller"""
        proj = self.caller.ndb.event_creation
        if not proj:
            return
        return RPEventCreateForm(proj, owner=self.caller.Dominion)

    @property
    def event_manager(self):
        """Returns the script for tracking/updating events"""
        return ScriptDB.objects.get(db_key="Event Manager")

    def func(self):
        """Execute command."""
        try:
            if not self.args and (not self.switches or self.check_switches(self.display_switches)):
                return self.do_display_switches()
            if not self.switches or self.check_switches(self.target_event_switches):
                return self.do_target_event_switches()
            if self.check_switches(self.form_switches):
                return self.do_form_switches()
            if self.check_switches(self.attribute_switches):
                return self.do_attribute_switches()
            if self.check_switches(self.in_progress_switches):
                return self.do_in_progress_switches()
            if self.check_switches(self.admin_switches):
                return self.do_admin_switches()
            raise self.CalCmdError("Invalid switch.")
        except (self.CalCmdError, PayError) as err:
            self.msg(err)

    def do_display_switches(self):
        """Displays our project if we have one"""
        proj = self.caller.ndb.event_creation
        if not self.args and not self.switches and proj:
            self.display_project()
            return
        if self.caller.check_permstring("builders"):
            qs = RPEvent.objects.all()
        else:
            dompc = self.caller.Dominion
            qs = RPEvent.objects.filter(Q(public_event=True) | Q(dompcs=dompc) | Q(orgs__in=dompc.current_orgs))
        if "old" in self.switches:  # display finished events
            finished = qs.filter(finished=True).distinct().order_by('-date')
            from server.utils import arx_more
            table = self.display_events(finished)
            arx_more.msg(self.caller, "{wOld events:\n%s" % table, justify_kwargs=False)
        else:  # display upcoming events
            unfinished = qs.filter(finished=False).distinct().order_by('date')
            table = self.display_events(unfinished)
            self.msg("{wUpcoming events:\n%s" % table, options={'box': True})

    @staticmethod
    def display_events(events):
        """Displays table of events"""
        table = PrettyTable(["{wID{n", "{wName{n", "{wDate{n", "{wHost{n", "{wPublic{n"])
        for event in events:
            host = event.main_host or "No host"
            host = str(host).capitalize()
            public = "Public" if event.public_event else "Not Public"
            table.add_row([event.id, event.name[:25], event.date.strftime("%x %H:%M"), host, public])
        return table

    def do_target_event_switches(self):
        """Interact with events owned by other players"""
        caller = self.caller
        lhslist = self.lhs.split("/")
        if len(lhslist) > 1:
            lhs = lhslist[0]
            rhs = lhslist[1]
        else:
            lhs = self.lhs
            rhs = self.rhs
        if "sponsor" in self.switches:
            from django.core.exceptions import ObjectDoesNotExist
            event = self.get_event_from_args(self.rhs)
            try:
                org = Organization.objects.get(name__iexact=self.lhslist[0])
            except Organization.DoesNotExist:
                raise self.CalCmdError("No Organization by that name.")
            if not org.access(self.caller, "withdraw"):
                raise self.CalCmdError("You do not have permission to spend funds for %s." % org)
            if event.finished:
                raise self.CalCmdError("Try as you might, you cannot alter the past.")
            try:
                amount = int(self.lhslist[1])
                if amount < 1:
                    raise ValueError
            except (TypeError, ValueError):
                raise self.CalCmdError("You must provide a positive number of social resources to add.")
            try:
                sponsoring = event.add_sponsorship(org, amount)
            except ObjectDoesNotExist:
                raise self.CalCmdError("The organization must be invited before they can sponsor.")
            self.msg("%s is now sponsoring %s for %d social resources." % (org, event, sponsoring.social))
            return
        event = self.get_event_from_args(lhs)
        if "join" in self.switches:
            diff = time_from_now(event.date).total_seconds()
            if diff > 3600:
                caller.msg("You cannot join the event until closer to the start time.")
                return
            if event.plotroom is None:
                caller.msg("That event takes place on the normal grid, so you can just walk there.")
                return
            if event.location is None:
                caller.msg("That event has no location to join.")
                return
            caller.msg("Moving you to the event location.")
            mapping = {'secret': True}
            caller.char_ob.move_to(event.location, mapping=mapping)
        # display info on a given event
        if not rhs:
            caller.msg(event.display(), options={'box': True})
            return
        try:
            num = int(rhs)
            if num < 1:
                raise ValueError
            comments = list(event.comments.filter(
                db_tags__db_key="white_journal").order_by('-db_date_created'))
            caller.msg(caller.char_ob.messages.disp_entry(comments[num - 1]))
            return
        except (ValueError, TypeError):
            caller.msg("Must leave a positive number for a comment.")
            return
        except IndexError:
            caller.msg("No entry by that number.")
            return

    def get_event_from_args(self, args, check_admin=False, check_host=False):
        """Gets an event by args"""
        try:
            event = RPEvent.objects.get(id=int(args))
        except (ValueError, TypeError):
            raise self.CalCmdError("Event must be a number.")
        except RPEvent.DoesNotExist:
            raise self.CalCmdError("No event found by that number.")
        if not event.can_view(self.caller):
            raise self.CalCmdError("You can't view this event.")
        if check_host and not event.can_end_or_move(self.caller):
            raise self.CalCmdError("You do not have permission to change the event.")
        if check_admin and not event.can_admin(self.caller):
            raise self.CalCmdError("Only the main host can cancel the event.")
        return event

    def do_form_switches(self):
        """Handles form switches"""
        if "abort" in self.switches:
            self.caller.ndb.event_creation = None
            self.msg("Event creation cancelled.")
        elif "create" in self.switches:
            if RPEvent.objects.filter(name__iexact=self.lhs):
                self.msg("There is already an event by that name. Choose a different name," +
                         " or add a number if it's a sequel event.")
                return
            defaults = RPEvent()
            proj = {'hosts': [], 'gms': [], 'org_invites': [], 'invites': [], 'name': self.lhs,
                    'public_event': defaults.public_event, 'risk': defaults.risk,
                    'celebration_tier': defaults.celebration_tier}
            self.caller.ndb.event_creation = proj
            self.msg("{wStarting project. It will not be saved until you submit it. " +
                     "Does not persist through logout/server reload.{n")
            self.msg(self.form.display(), options={'box': True})
        elif "submit" in self.switches:
            form = self.form
            if not form:
                raise self.CalCmdError("You must /create a form first.")
            if not form.is_valid():
                raise self.CalCmdError(form.display_errors() + "\n" + form.display())
            event = form.save()
            self.caller.ndb.event_creation = None
            self.msg("New event created: %s at %s." % (event.name, event.date.strftime("%x %X")))
            inform_staff("New event created by %s: %s, scheduled for %s." % (self.caller, event.name,
                                                                             event.date.strftime("%x %X")))

    def do_attribute_switches(self):
        """Sets a value for the form or changes an existing event's attribute"""
        event = None
        if self.rhs:
            event = self.get_event_from_args(self.rhs, check_host=True)
        else:
            proj = self.caller.ndb.event_creation
            if not proj:
                raise self.CalCmdError("You must use /create first or specify an event.")
        if 'largesse' in self.switches:
            return self.set_largesse(event)
        if "date" in self.switches or "reschedule" in self.switches:
            return self.set_date(event)
        if "location" in self.switches:
            return self.set_location(event)
        if "desc" in self.switches:
            return self.set_event_desc(event)
        if "roomdesc" in self.switches:
            return self.set_room_desc(event)
        if "plotroom" in self.switches:
            return self.set_plotroom(event)
        if "private" in self.switches:
            return self.set_private(event)
        if "host" in self.switches:
            return self.add_or_remove_host(event)
        if "gm" in self.switches:
            return self.add_or_remove_gm(event)
        if "invite" in self.switches:
            return self.invite_org_or_player(event)
        if "uninvite" in self.switches:
            return self.uninvite_org_or_player(event)
        if "action" in self.switches:
            return self.set_crisis_action(event)
        if "risk" in self.switches:
            return self.set_risk(event)

    def do_in_progress_switches(self):
        """Change event in progress"""
        event = self.get_event_from_args(self.lhs, check_host=True)
        if "movehere" in self.switches:
            loc = self.caller.char_ob.location
            self.event_manager.move_event(event, loc)
            self.msg("Event moved to your room.")
        elif "endevent" in self.switches:
            self.event_manager.finish_event(event)
            self.msg("You have ended the event.")

    def do_admin_switches(self):
        """Starts an event or cancels it"""
        if "cancel" in self.switches:
            event = self.get_event_from_args(self.lhs, check_admin=True)
            if event.id in self.event_manager.db.active_events:
                self.msg("You must /end an active event.")
                return
            cost = event.cost
            self.caller.char_ob.pay_money(-cost)
            inform_staff("%s event has been cancelled." % str(event))
            self.event_manager.cancel_event(event)
            self.msg("You have cancelled the event.")
        elif "starteventearly" in self.switches:
            event = self.get_event_from_args(self.lhs, check_host=True)
            if self.rhs and self.rhs.lower() == "here":
                loc = self.caller.char_ob.location
                if not loc:
                    self.msg("You do not currently have a location.")
                    return
                self.event_manager.start_event(event, location=loc)
            else:
                self.event_manager.start_event(event)
            self.msg("You have started the event.")

    def display_project(self):
        """Sends a string display of a project"""
        form = self.form
        msg = "{wEvent you're creating:{n\n"
        if not form:
            msg += "None currently."
            return
        else:
            msg += form.display()
        self.msg(msg, options={'box': True})

    def set_form_or_event_attribute(self, param, value, event=None):
        """Sets an attribute in an event or creation form"""
        if event:
            setattr(event, param, value)
            event.save()
        else:
            proj = self.caller.ndb.event_creation
            if not proj:
                raise self.CalCmdError("You must /create to start a project, or specify an event you want to change.")
            proj[param] = value
            self.caller.ndb.event_creation = proj

    def set_date(self, event=None):
        """Sets a date for an event"""
        try:
            date = datetime.strptime(self.lhs, "%m/%d/%y %H:%M")
        except ValueError:
            raise self.CalCmdError("Date did not match 'mm/dd/yy hh:mm' format. You entered: %s" % self.lhs)
        now = datetime.now()
        if date < now:
            raise self.CalCmdError("You cannot make an event for the past.")
        if event and event.date < now:
            raise self.CalCmdError("You cannot reschedule an event that's already started.")
        self.set_form_or_event_attribute('date', date, event)
        self.msg("Date set to %s." % date.strftime("%x %X"))
        if event:
            self.event_manager.reschedule_event(event)
        self.msg("Current time is %s for comparison." % (datetime.now().strftime("%x %X")))
        offset = timedelta(hours=2)
        count = RPEvent.objects.filter(date__lte=date + offset, date__gte=date - offset).count()
        self.msg("Number of events within 2 hours of that date: %s" % count)

    def set_largesse(self, event=None):
        """Sets largesse for an event"""
        from server.utils.arx_utils import dict_from_choices_field
        largesse_types = dict_from_choices_field(RPEvent, "LARGESSE_CHOICES", include_uppercase=False)
        costs = dict(RPEvent.LARGESSE_VALUES)
        lhs = self.lhs.lower()
        if not lhs:
            table = PrettyTable(['{wLevel{n', '{wCost{n', '{wPrestige{n'])
            choices = dict(RPEvent.LARGESSE_CHOICES)
            for key in costs:
                name = choices[key]
                table.add_row([name, costs[key][0], costs[key][1]])
            self.msg(table, options={'box': True})
            return
        if lhs not in largesse_types:
            self.msg("Argument needs to be in %s." % ", ".join(ob for ob in largesse_types))
            return
        cel_tier = largesse_types[lhs]
        cost = costs[cel_tier][0]
        if event:
            new_cost = cost
            cost = new_cost - event.cost
        currency = self.caller.char_ob.currency
        if currency < cost:
            self.caller.msg("That requires %s to buy. You have %s." % (cost, currency))
            return
        self.set_form_or_event_attribute("celebration_tier", cel_tier, event)
        self.msg("Largesse level set to %s for %s." % (lhs, cost))
        if event:
            self.caller.char_ob.pay_money(cost)

    def set_location(self, event=None):
        """Sets location for form or an event"""
        if self.lhs and self.lhs.lower() != "here":
            try:
                try:
                    room = ArxRoom.objects.get(db_key__iexact=self.lhs)
                except ArxRoom.DoesNotExist:
                    room = ArxRoom.objects.get(db_key__icontains=self.lhs)
            except (ArxRoom.DoesNotExist, ArxRoom.MultipleObjectsReturned):
                raise self.CalCmdError("Could not find a unique match for %s." % self.lhs)
        else:
            if not self.caller.character:
                raise self.CalCmdError("You must be in a room to mark it as the event location.")
            room = self.caller.character.location
        if not room:
            raise self.CalCmdError("No room found.")
        id_or_instance = room if event else room.id
        self.set_form_or_event_attribute("location", id_or_instance, event)
        self.msg("Room set to %s." % room)

    def set_event_desc(self, event):
        """Sets description of an event"""
        self.set_form_or_event_attribute("desc", self.lhs, event)
        self.msg("Desc of event set to:\n%s" % self.lhs)

    def set_room_desc(self, event):
        """Sets description appended to event's location"""
        self.set_form_or_event_attribute("room_desc", self.lhs, event)
        self.msg("Room desc of event set to:\n%s" % self.lhs)

    def set_plotroom(self, event):
        """Sets the virtual 'plotroom' for an event, if any."""
        if self.lhs:
            dompc = self.caller.Dominion
            try:
                room_id = int(self.lhs)
                plotrooms = PlotRoom.objects.filter(Q(id=room_id)
                                                    & (Q(creator=dompc) | Q(public=True)))
            except ValueError:
                plotrooms = PlotRoom.objects.filter(Q(name__icontains=self.lhs)
                                                    & (Q(creator=dompc) | Q(public=True)))

            if not plotrooms:
                raise self.CalCmdError("No plotrooms found matching %s" % self.lhs)

            if len(plotrooms) > 1:
                msg = "Found multiple rooms matching %s:" % self.lhs
                for room in plotrooms:
                    msg += "  %d: %s (%s)" % (room.id, room.name, room.get_detailed_region_name())
                raise self.CalCmdError(msg)
            plotroom = plotrooms[0]
            id_or_instance = plotroom if event else plotroom.id
            self.set_form_or_event_attribute("plotroom", id_or_instance, event)
            msg = "Plot room for event set to %s: %s (in %s)\n" % (plotroom, plotroom.ansi_name(),
                                                                   plotroom.get_detailed_region_name())
            msg += "If you wish to remove the plotroom later, use this command with no left-hand-side argument."
            self.msg(msg)
        else:
            self.set_form_or_event_attribute("plotroom", None, event)
            self.msg("Plot room for event cleared.")

    def set_private(self, event):
        """Sets whether an event is private or public"""
        args = self.lhs.lower()
        if args == "on":
            public = False
        elif args == "off":
            public = True
        else:
            raise self.CalCmdError("Private must be set to either 'on' or 'off'.")
        self.set_form_or_event_attribute("public_event", public, event)
        self.msg("Public is now set to: %s" % public)

    def add_or_remove_host(self, event):
        """Adds a host or changes them to a regular guest"""
        try:
            host = self.caller.search(self.lhs).Dominion
        except AttributeError:
            return
        if event:
            if host == event.main_host:
                raise self.CalCmdError("The main host cannot be removed.")
            if host in event.hosts:
                event.change_host_to_guest(host)
                msg = "Changed host to a regular guest. Use /uninvite to remove them completely."
            else:
                event.add_host(host)
                msg = "%s added to hosts." % host
        else:
            hosts = self.caller.ndb.event_creation['hosts']
            if host.id in hosts:
                hosts.remove(host.id)
                if host.id not in self.caller.ndb.event_creation['invites']:
                    self.caller.ndb.event_creation['invites'].append(host.id)
                msg = "Changed host to a regular guest. Use /uninvite to remove them completely."
            else:
                hosts.append(host.id)
                if host.id in self.caller.ndb.event_creation['invites']:
                    self.caller.ndb.event_creation['invites'].remove(host.id)
                msg = "%s added to hosts." % host
        self.msg(msg)

    def add_or_remove_gm(self, event):
        """Adds a gm or strips gm tag from them"""
        try:
            gm = self.caller.search(self.lhs).Dominion
        except AttributeError:
            return
        add_msg = "%s is now marked as a gm.\n"
        add_msg += "Reminder - please only add a GM for an event if it's an actual player-run plot. Tagging a "
        add_msg += "social event as a PRP is strictly prohibited. If you tagged this as a PRP in error, use "
        add_msg += "gm on them again to remove them."
        if event:
            if gm in event.gms:
                event.untag_gm(gm)
                msg = "%s is no longer marked as a gm. Use /uninvite to remove them completely." % gm
            else:
                if len(event.gms) >= 2:
                    raise self.CalCmdError("Please limit yourself to one or two designated GMs.")
                event.add_gm(gm)
                msg = add_msg % gm
        else:
            gms = self.caller.ndb.event_creation['gms']
            if gm.id in gms:
                msg = "%s is no longer marked as a gm. Use /uninvite to remove them completely." % gm
                if gm.id not in self.caller.ndb.event_creation['invites']:
                    self.caller.ndb.event_creation['invites'].append(gm.id)
            else:
                if len(gms) >= 2:
                    raise self.CalCmdError("Please limit yourself to one or two designated GMs.")
                gms.append(gm.id)
                if gm.id in self.caller.ndb.event_creation['invites']:
                    self.caller.ndb.event_creation['invites'].remove(gm.id)
                msg = add_msg % gm
        self.msg(msg)

    def invite_org_or_player(self, event):
        """Invites an organization or player to an event"""
        for arg in self.lhslist:
            org, pc = self.get_org_or_dompc(arg)
            if event:
                if org:
                    if org in event.orgs.all():
                        raise self.CalCmdError("That organization is already invited.")
                    event.invite_org(org)
                else:
                    if pc in event.dompcs.all():
                        raise self.CalCmdError("They are already invited.")
                    event.add_guest(pc)
            else:
                proj = self.caller.ndb.event_creation
                if not proj:
                    raise self.CalCmdError("You must use /create first or specify an event.")
                if org:
                    if org.id in proj['org_invites']:
                        raise self.CalCmdError("That organization is already invited.")
                    proj['org_invites'].append(org.id)
                else:
                    if pc.id in proj['hosts'] or pc.id in proj['gms']:
                        raise self.CalCmdError("They are already invited to host or gm.")
                    if pc.id in proj['invites']:
                        raise self.CalCmdError("They are already invited.")
                    proj['invites'].append(pc.id)
            self.msg("{wInvited {c%s{w to attend." % (pc or org))

    def get_org_or_dompc(self, args):
        """Gets org or a dompc based on name"""
        org = None
        pc = None
        try:
            org = Organization.objects.get(name__iexact=args)
        except Organization.DoesNotExist:
            try:
                pc = self.caller.search(args).Dominion
            except AttributeError:
                raise self.CalCmdError("Could not find an organization or player by that name.")
        return org, pc

    def uninvite_org_or_player(self, event):
        """Removes an organization or player from an event"""
        org, pc = self.get_org_or_dompc(self.lhs)
        if event:
            if org:
                if org not in event.orgs.all():
                    raise self.CalCmdError("That organization is not invited.")
                event.remove_org(org)
            else:
                if pc not in event.dompcs.all():
                    raise self.CalCmdError("They are not invited.")
                event.remove_guest(pc)
        else:
            proj = self.caller.ndb.event_creation
            if org:
                if org.id not in proj['org_invites']:
                    raise self.CalCmdError("That organization is not invited.")
                proj['org_invites'].remove(org.id)
            else:
                if pc.id in proj['hosts'] or pc.id in proj['gms']:
                    raise self.CalCmdError("Remove them as a host or gm first.")
                if pc.id not in proj['invites']:
                    raise self.CalCmdError("They are not invited.")
                proj['invites'].remove(pc.id)
        self.msg("{wRemoved {c%s{w's invitation." % (pc or org))

    def set_crisis_action(self, event):
        """Sets crisis actions for an event"""
        try:
            plot = self.caller.Dominion.plots_we_can_gm.get(id=self.lhs)
        except (PlotAction.DoesNotExist, ValueError, TypeError):
            raise self.CalCmdError("You can only add or remove plots you can gm.")
        if event:
            beat = event.beat
            if beat in plot.updates.all():
                event.beat = None
                event.save()
                if not beat.desc:
                    beat.delete()
                msg = "Plot removed."
            else:
                if not beat.desc:
                    beat.delete()
                event.beat = plot.updates.create()
                msg = "Plot added."
        else:
            plot_id = self.caller.ndb.event_creation.setdefault('plot', None)
            if plot_id == plot.id:
                self.caller.ndb.event_creation['plot'] = None
                msg = "Plot removed."
            else:
                self.caller.ndb.event_creation['plot'] = plot.id
                msg = "Plot added."
        self.msg(msg)

    def set_risk(self, event):
        """Sets risk for an rpevent"""
        if not self.caller.check_permstring("builders"):
            raise self.CalCmdError("Only GMs can set the risk of an event.")
        try:
            risk = int(self.lhs)
            if risk > 10 or risk < 0:
                raise ValueError
        except (TypeError, ValueError):
            raise self.CalCmdError("Risk must be between 0 and 10.")
        self.set_form_or_event_attribute("risk", risk, event)
        self.msg("Risk is now set to: %s" % risk)


class CmdPraise(ArxPlayerCommand):
    """
    praise

    Usage:
        praise <character>[,<num praises>][=<message>]
        praise/all <character>[=<message>]
        praise/org <org>[,<num praises>][=<message>]

    Praises a character, increasing their prestige. Your number
    of praises per week are based on your social rank and skills.
    Using praise with no arguments lists your praises. Costs 1 AP
    regardless of how many praises are used.

    Praises for orgs work a little differently. It may only be used
    for an organization sponsoring an event while you are in attendance,
    and the amount gained is based on the largesse of the event and the
    social resources spent by the organization.
    """
    key = "praise"
    locks = "cmd:all()"
    help_category = "Social"
    aliases = ["igotyoufam"]
    attr = "praises"
    verb = "praise"
    verbing = "praising"
    MIN_VALUE = 10

    class PraiseError(Exception):
        """Errors when praising"""
        pass

    def func(self):
        """Execute command."""
        try:
            if not self.lhs:
                self.msg(self.display_praises(), options={'box': True})
                return
            self.do_praise()
        except self.PraiseError as err:
            self.msg(err)

    def do_praise(self):
        """Executes a praise"""
        caller = self.caller
        # don't you dare judge us for having thought of this
        if self.cmdstring == "praise" and self.lhs.lower() == "the sun":
            caller.msg("Thank you for your jolly cooperation. Heresy averted.")
            return
        if "org" in self.switches:
            try:
                targ = Organization.objects.get(name__iexact=self.lhslist[0])
            except Organization.DoesNotExist:
                raise self.PraiseError("No organization by that name.")
            from django.core.exceptions import ObjectDoesNotExist
            try:
                base = caller.char_ob.location.event.get_sponsor_praise_value(targ)
            except (AttributeError, ObjectDoesNotExist):
                raise self.PraiseError("There is no event going on that has %s as a sponsor." % targ)
            targ = targ.assets
        else:
            base = 0
            targ = caller.search(self.lhslist[0])
            if not targ:
                return
            try:
                name = targ.char_ob.roster.roster.name
                if not name or name.lower() == "incomplete" or not targ.Dominion.assets:
                    raise AttributeError
            except AttributeError:
                raise self.PraiseError("No character found by '%s'." % self.lhslist[0])
            account = caller.roster.current_account
            if account == targ.roster.current_account:
                raise self.PraiseError("You cannot %s yourself." % self.verb)
            if targ.is_staff:
                raise self.PraiseError("Staff don't need your %s." % self.attr)
            targ = targ.Dominion.assets
        char = caller.char_ob
        current_used = self.current_used
        if current_used >= self.get_max_praises():
            raise self.PraiseError("You have already used all your %s for the week." % self.attr)
        if len(self.lhslist) > 1:
            try:
                to_use = int(self.lhslist[1])
                if to_use < 1:
                    raise ValueError
                if to_use > self.get_actions_remaining():
                    raise ValueError
            except ValueError:
                raise self.PraiseError("The number of praises used must be a positive number, "
                                       "and less than your max praises.")
        else:
            to_use = 1 if "all" not in self.switches else self.get_actions_remaining()
        current_used += to_use
        from world.dominion.models import PraiseOrCondemn
        from server.utils.arx_utils import get_week
        if not caller.pay_action_points(1):
            raise self.PraiseError("You cannot muster the energy to praise someone at this time.")
        amount = self.do_praise_roll(base) * to_use
        praise = PraiseOrCondemn.objects.create(praiser=caller.Dominion, target=targ, number_used=to_use,
                                                message=self.rhs or "", week=get_week(), value=amount)
        praise.do_prestige_adjustment()
        name = str(targ).capitalize()
        caller.msg("You %s the actions of %s. You have %s %s remaining." %
                   (self.verb, name, self.get_actions_remaining(), self.attr))
        reasons = ": %s" % self.rhs if self.rhs else "."
        char.location.msg_contents("%s is overheard %s %s%s" % (char.name, self.verbing, name, reasons), exclude=char)

    def do_praise_roll(self, base=0):
        """(charm+propaganda at difficulty 15=x, where x >0), x* ((40*prestige mod)+# of social resources)"""
        roll = do_dice_check(self.caller.char_ob, stat='charm', skill='propaganda')
        roll *= int(self.caller.Dominion.assets.prestige_mod)
        roll += base
        return max(roll, self.MIN_VALUE)

    def get_max_praises(self):
        """Calculates how many praises character has"""
        char = self.caller.char_ob
        clout = char.social_clout
        s_rank = char.db.social_rank or 10
        return clout + ((8 - s_rank) / 2)

    @property
    def current_used(self):
        """Number of praises already used"""
        praises = self.caller.get_current_praises_and_condemns()
        return sum(ob.number_used for ob in praises)

    def get_actions_remaining(self):
        """How many praises and condemns left this week"""
        return self.get_max_praises() - self.current_used

    def display_praises(self):
        """Returns table of praises by player"""
        player = self.caller
        praises_or_condemns = player.get_current_praises_and_condemns()
        praises = praises_or_condemns.filter(value__gte=0)
        condemns = praises_or_condemns.filter(value__lt=0)
        msg = "Praises:\n"
        table = EvTable("Name", "Praises", "Value", "Message", width=78, align="r")
        for praise in praises:
            table.add_row(praise.target, praise.number_used, "{:,}".format(praise.value), praise.message)
        msg += str(table)
        msg += "\nCondemns:\n"
        table = EvTable("Name", "Condemns", "Value", "Message", width=78)
        for pc in condemns:
            table.add_row(pc.capitalize(), condemns[pc][0], condemns[pc][1])
        msg += str(table)
        msg += "\nPraises or Condemns remaining: %s" % self.get_actions_remaining()
        return msg


class CmdCondemn(CmdPraise):
    """
    condemn

    Usage:
        condemn <character>[=<message>]
        condemn/all <character>[=<message>]

    Condemns a character, decreasing their prestige. Your number
    of condemns per week are based on your social rank and skills.
    Using condemn with no arguments lists your condemns.
    """
    key = "condemn"
    attr = "condemns"
    verb = "condemn"
    verbing = "condemning"
    aliases = ["throw shade"]


class CmdAFK(ArxPlayerCommand):
    """
    afk

    Usage:
        afk
        afk <message>

    Toggles on or off AFK(away from keyboard). If you provide a message,
    it will be sent to people who send you pages.
    """
    key = "afk"
    locks = "cmd:all()"
    help_category = "Social"

    def func(self):
        """Execute command."""
        caller = self.caller
        if caller.db.afk:
            caller.db.afk = ""
            caller.msg("You are no longer AFK.")
            return
        caller.db.afk = self.args or "Sorry, I am AFK(away from keyboard) right now."
        caller.msg("{wYou are now AFK with the following message{n: %s" % caller.db.afk)
        return


class CmdRoomHistory(ArxCommand):
    """
    Adds a historical note to a room

    Usage:
        +roomhistory <message>

    Tags a note into a room to indicate that something significant happened
    here in-character. This is primarily intended to allow for magically
    sensitive characters to have a mechanism for detecting a past event, far
    in the future.
    """
    key = "+roomhistory"
    locks = "cmd:all()"
    help_category = "Social"

    def func(self):
        """Execute command."""
        caller = self.caller
        if not self.args:
            caller.msg("Please enter a description for the event.")
            return
        history = caller.location.db.roomhistory or []
        history.append((caller, self.args))
        caller.location.db.roomhistory = history
        caller.location.tags.add('roomhistory')
        caller.msg("Added the historical note {w'%s'{n to this room. Thank you." % self.args)
        inform_staff("%s added the note {w'%s'{n to room %s." % (caller.key, self.args, caller.location))
        return


class CmdRoomMood(ArxCommand):
    """
    Temporarily adds to room description

    Usage:
        +room_mood <message>

    Changes the current 'mood' of the room, which is a few lines that can be
    set to describe things which recently happened and shows up under look.
    Lasts for 24 hours. This can be used to help with setting up a scene and
    describing what is going on for people who enter.
    """
    key = "+room_mood"
    aliases = ["+roommood", "setscene"]
    locks = "cmd:all()"
    help_category = "Social"

    def func(self):
        """Execute command."""
        caller = self.caller
        mood = caller.location.db.room_mood or (None, 0, "")
        self.msg("Old mood was: %s" % mood[2])
        if not self.args:
            caller.location.attributes.remove("room_mood")
            self.msg("Mood erased.")
            return
        mood = (caller, time.time(), self.args)
        caller.location.db.room_mood = mood
        self.caller.location.msg_contents("{w(OOC)The scene set/room mood is now set to:{n %s" % mood[2])


class CmdSocialNotable(ArxCommand):
    """
    Who's currently being talked about around Arx?

    Usage:
<<<<<<< HEAD
        +score[/all]
        +score <character>
        +score/orgs[/all]
        +score/org[/all] <organization>
        +score/personal[/all]
        +score/legend[/all]
        +score/renown [<category>]
        +score/reputation[/bad] [<organization>][=<start #>,<stop #>]
        +score/commoners[/all]
        +score/nobles[/all]

    Checks the organizations and players who have the highest prestige.
    Renown measures the influence a character has built with different npc
    groups, while reputation is how a character is thought of by the npcs
    within an organization. The 'bad' switch shows only those with respect or
    affection below zero.
=======
      notable [name]
      notable/buzz
      notable/legend
      notable/infamous
      notable/orgs

    This command will return who's currently being talked about around Arx,
    and if possible, why.

    The first form will show it based on prestige (a combination of multiple
    factors, such as your fame, legend, grandeur, and propriety).  This list
    represents who's particularly recognizable at this moment in time.  If you
    provide a character name, it will give you a quick note about that
    particular character.

    The second form will show it just based on fame, which is transient and
    fades over time.  Fame might come from being seen at a particularly
    fashionable event, or winning a tournament, or something else that briefly
    puts you in the spotlight.  The buzz list is thus who's currently in the
    spotlight for something recent.

    The third form will show it just based on legend, which is harder to earn
    but does not fade like fame.  Legend might come from doing something
    incredibly heroic, or rediscovering an ancient weapon of note, or other
    notable acts which will be remembered by history.  The legend list is
    thus people who are still reknowned for various things they've done.

    The fourth form will show the people who are infamous, whose prestige
    has dropped into the negative numbers.

    The fifth form will show the organizations in the city that people
    are talking about, though will not say precisely why the organization
    is currently notable.
>>>>>>> 4af7bf60
    """
    key = "notable"
    locks = "cmd:all()"

<<<<<<< HEAD
    def func(self):
        """Execute command."""
        caller = self.caller
        if not self.switches or self.check_switches(self.prestige_switches):
            if not self.lhs:
                return self.get_queryset_for_prestige_table()
            else:
                targ = caller.search(self.lhs)
                if not targ:
                    caller.msg("%s not found." % self.lhs)
                    return
                else:
                    try:
                        longname = targ.longname
                    except AttributeError:
                        longname = self.lhs
                    if not longname:
                        longname = self.lhs
                    msg ="{}".format(longname)
                    msg += "\n{{wPrestige:{{n      {:>10,}".format(targ.player.Dominion.assets.prestige)
                    msg += "\n{{w||__ Legend:{{n    {:>10,}".format(targ.player.Dominion.assets.total_legend)
                    msg += "\n{{w||__ Fame:{{n      {:>10,}".format(targ.player.Dominion.assets.fame)
                    msg += "\n{{w||__ Grandeur:{{n  {:>10,}".format(targ.player.Dominion.assets.grandeur)
                    msg += "\n{{w||__ Propriety:{{n {:>10,}".format(targ.player.Dominion.assets.propriety)
                    caller.msg(msg)
                    return
        if "renown" in self.switches:
            renowned = Renown.objects.filter(player__player__isnull=False,
                                             player__player__roster__roster__name="Active").exclude(
                                             category__name__icontains="mystery").order_by('-rating')
            if self.args:
                renowned = renowned.filter(Q(category__name__iexact=self.args) |
                                           Q(player__player__username__iexact=self.args))
            renowned = renowned[:20]
            table = PrettyTable(["{wName{n", "{wCategory{n", "{wLevel{n", "{wRating{n"])
            for ob in renowned:
                table.add_row([str(ob.player), ob.category, ob.level, ob.rating])
            self.msg(str(table))
            return
        if "reputation" in self.switches:
            rep = Reputation.objects.filter(player__player__isnull=False,
                                            player__player__roster__roster__name="Active")
            if "bad" in self.switches:
                rep = rep.filter(Q(respect__lt=0) | Q(affection__lt=0)).order_by('respect')
            else:
                rep = rep.order_by('-respect')
            if self.lhs:
                rep = rep.filter(Q(organization__name__iexact=self.lhs) |
                                 Q(player__player__username__iexact=self.lhs))
            slice_start = 0
            slice_end = 20
            if self.rhs:
                try:
                    if len(self.rhslist) > 1:
                        slice_start, slice_end = self.rhslist
                    else:
                        slice_end = self.rhs
                    slice_start = int(slice_start)
                    slice_end = int(slice_end)
                    if (slice_end < 0) or (slice_start < 0) or (slice_end - slice_start > 200):
                        raise ValueError
                except (ValueError, TypeError):
                    caller.msg("Two positive numbers can be specified as start and endpoints, "
                               "not to exceed 200 results. Example: =0,100")
                    return
            rep = rep[slice_start:slice_end]
            table = PrettyTable(["{wName{n", "{wOrganization{n", "{wAffection{n", "{wRespect{n"])
            for ob in rep:
                if ob.organization.secret:
                    # only show reputation to people in the org
                    try:
                        caller_member = ob.organization.active_members.get(player=self.caller.player_ob.Dominion)
                    except (Member.DoesNotExist, ValueError):
                        continue
                    try:
                        targ_member = ob.organization.active_members.get(player=ob.player)
                        if targ_member.secret and caller_member.rank > targ_member.rank:
                            continue
                    # inactive and non-members will show up for members
                    except (Member.DoesNotExist, ValueError):
                        pass
                table.add_row([str(ob.player), str(ob.organization), ob.affection, ob.respect])
            self.msg(str(table))
            return
        else:
            caller.msg("Invalid switch.")
            return
=======
    def show_rankings(self, title, asset_owners, adjust_type, show_percent=False):
        counter = 1
        table = EvTable()
        table.add_column(width=8)
        table.add_column()
>>>>>>> 4af7bf60

        median = AssetOwner.MEDIAN_PRESTIGE * 1.

        for owner in asset_owners:
            if show_percent:
                percentage = round((owner.prestige / median) * 100)
                percentage -= percentage % 10
                table.add_row(str(counter), owner.prestige_descriptor(adjust_type), str(percentage) + "%")
            else:
                table.add_row(str(counter), owner.prestige_descriptor(adjust_type))
            counter += 1
        if title:
            self.msg("\n|w" + title + "|n")
        self.msg(str(table) + "\n")

    def func(self):
        adjust_type = None

        if self.args:
            try:
                target = self.character_search(self.args)
                asset = AssetOwner.objects.get(player=target.dompc)

                percentage = round((asset.prestige / (AssetOwner.MEDIAN_PRESTIGE * 1.)) * 100)
                percentage -= percentage % 10
                descriptor = asset.prestige_descriptor()

                self.msg("%s, is roughly %d%% as notable as the average citizen." % (descriptor, percentage))

            except CommandError as ce:
                self.msg(ce)
            except (AssetOwner.DoesNotExist, AssetOwner.MultipleObjectsReturned):
                self.msg("No such character!")
            except ValueError:
                self.msg("That character doesn't seem to be on the list!")
            return

        if "orgs" in self.switches:
            title = "Organizations Currently in the Public Eye"
            assets = AssetOwner.objects.filter(organization_owner__secret=False).filter(
                organization_owner__members__player__player__roster__roster__name="Active").distinct()
            assets = sorted(assets, key=lambda x: x.prestige, reverse=True)
        else:
            assets = list(
                AssetOwner.objects.filter(player__player__roster__roster__name__in=("Active", "Gone", "Available")))

            if "buzz" in self.switches:
                title = "Who's Momentarily in the News"
                adjust_type = PrestigeAdjustment.FAME
                assets = sorted(assets, key=lambda x: x.fame, reverse=True)
            elif "legend" in self.switches:
                title = "People of Legendary Renown"
                adjust_type = PrestigeAdjustment.LEGEND
                assets = sorted(assets, key=lambda x: x.total_legend, reverse=True)
            elif "infamous" in self.switches:
                title = "Those Who Society Shuns"
                assets = [asset for asset in assets if asset.prestige < 0]
                assets = sorted(assets, key=lambda x: x.prestige, reverse=False)
                if len(assets) == 0:
                    self.msg("There don't seem to be any people with negative prestige right now!")
                    return
            else:
                title = "Who's Being Talked About Right Now"
                assets = sorted(assets, key=lambda x: x.prestige, reverse=True)

        assets = assets[:20]
        self.show_rankings(title, assets, adjust_type, show_percent=self.caller.check_permstring("builders"))


class CmdThink(ArxCommand):
    """
    Think to yourself

    Usage:
        +think <message>

    Sends a message to yourself about your thoughts. At present, this
    is really mostly for your own use in logs and the like. Eventually,
    characters with mind-reading powers may be able to see these.
    """
    key = "+think"
    aliases = ["think"]
    locks = "cmd:all()"
    help_category = "Social"

    def func(self):
        """Execute command."""
        caller = self.caller
        caller.msg("You think: %s" % self.args)


class CmdFeel(ArxCommand):
    """
    State what your character is feeling

    Usage:
        +feel

    Sends a message to yourself about your feelings. Can possibly
    be seen by very sensitive people.
    """
    key = "+feel"
    aliases = ["feel"]
    locks = "cmd:all()"
    help_category = "Social"

    def func(self):
        """Execute command."""
        caller = self.caller
        caller.msg("You feel: %s" % self.args)


class CmdDonate(ArxCommand):
    """
    Donates money to some group

    Usage:
        +donate <group name>=<amount>
        +donate/hype <player>,<group>=<amount>
        +donate/score [<group>]

    Donates money to some group of npcs in exchange for prestige.
    +donate/score lists donation amounts. Costs 5 AP.
    """
    key = "+donate"
    locks = "cmd:all()"
    help_category = "Social"
    action_point_cost = 1

    @property
    def donations(self):
        """Queryset of donations by caller"""
        return self.caller.player.Dominion.assets.donations.all().order_by('amount')

    def func(self):
        """Execute command."""
        caller = self.caller
        if "score" in self.switches:
            return self.display_score()
        if not self.lhs:
            self.list_donations(caller)
            return
        group = self.get_donation_target()
        if not group:
            return
        try:
            val = int(self.rhs)
            if val > caller.db.currency:
                caller.msg("Not enough money.")
                return
            if val <= 0:
                raise ValueError
            if not caller.player.pay_action_points(self.action_point_cost):
                self.msg("Not enough AP.")
                return
            caller.pay_money(val)
            group.donate(val, self.caller)
        except (TypeError, ValueError):
            caller.msg("Must give a positive number.")
            return

    def list_donations(self, caller):
        """Lists donations to the caller"""
        caller.msg("{wDonations:{n")
        table = PrettyTable(["{wGroup{n", "{wTotal{n"])
        for donation in self.donations:
            table.add_row([str(donation.receiver), donation.amount])
        caller.msg(str(table))

    def get_donation_target(self):
        """Get donation object"""
        result = self.get_org_or_npc_from_args()
        org, npc = result
        if not org and not npc:
            return
        if "hype" in self.switches:
            player = self.caller.player.search(self.lhslist[0])
            if not player:
                return
            donations = player.Dominion.assets.donations
        else:
            donations = self.caller.player.Dominion.assets.donations
        if org:
            return donations.get_or_create(organization=org)[0]
        return donations.get_or_create(npc_group=npc)[0]

    def get_org_or_npc_from_args(self):
        """Get a tuple of org, npc used for getting the donation object"""
        org = None
        npc = None
        if "hype" in self.switches:
            name = self.lhslist[1]
        else:
            name = self.lhs
        try:
            org = Organization.objects.get(name__iexact=name)
            if org.secret and not self.caller.check_permstring("builders"):
                if not org.active_members.filter(player__player=self.caller.player):
                    org = None
                    raise Organization.DoesNotExist
        except Organization.DoesNotExist:
            try:
                npc = InfluenceCategory.objects.get(name__iexact=name)
            except InfluenceCategory.DoesNotExist:
                self.msg("Could not find an organization or npc group by the name %s." % name)
        return org, npc

    def display_score(self):
        """Displays score for donations"""
        if self.args:
            return self.display_score_for_group()
        return self.display_top_donor_for_each_group()

    def display_score_for_group(self):
        """Displays a list of the top 10 donors for a given group"""
        org, npc = self.get_org_or_npc_from_args()
        if org and org.secret:
            self.msg("Cannot display donations for secret orgs.")
            return
        group = org or npc
        if not group:
            return
        self.msg("Top donors for %s" % group)
        table = PrettyTable(["Donor", "Amount"])
        for donation in group.donations.filter(amount__gt=0).distinct().order_by('-amount'):
            table.add_row([str(donation.giver), str(donation.amount)])
        self.msg(str(table))

    def display_top_donor_for_each_group(self):
        """Displays the highest donor for each group"""
        orgs = Organization.objects.filter(donations__isnull=False)
        if not self.caller.check_permstring("builders"):
            orgs = orgs.exclude(secret=True)
        orgs = list(orgs.distinct())
        npcs = list(InfluenceCategory.objects.filter(donations__isnull=False).distinct())
        groups = orgs + npcs
        table = PrettyTable(["Group", "Top Donor", "Donor's Total Donations"])
        top_donations = []
        for group in groups:
            donation = group.donations.filter(amount__gt=0).order_by('-amount').distinct().first()
            if donation:
                top_donations.append(donation)
        top_donations.sort(key=lambda x: x.amount, reverse=True)
        for donation in top_donations:
            table.add_row([str(donation.receiver), str(donation.giver), str(donation.amount)])
        self.msg(str(table))


class CmdRandomScene(ArxCommand):
    """
    @randomscene

    Usage:
        @randomscene
        @randomscene/claim <player>=<summary of the scene>
        @randomscene/validate <player>
        @randomscene/viewrequests
        @randomscene/online

    Generates three characters, as well as new characters within their first
    two weeks of play, who you can receive bonus xp for this week by having
    an RP scene with them. Executing the command generates the names, and
    then once you meet with the player and have a scene with them, using
    @randomscene/claim will send a request to that player to validate the
    scene you both had. If they agree, during the weekly script you'll both
    receive xp. Requests that aren't answered are wiped in weekly maintenance.
    /claim requires that both of you be in the same room. @randomscene/online
    will only display players who are currently in the game.

    Players should only use @randomscene/claim for meaningful interaction in a
    scene, not simply being in the same room and/or acknowledging them in
    passing. If someone uses @randomscene/claim on your PC without meaningful
    interaction, please do not @randomscene/validate the request, and please
    let staff know. The player claimed will receive XP whether or not they
    validate.
    """
    key = "@randomscene"
    aliases = ["@rs", "randomscene"]
    locks = "cmd:all()"
    help_category = "Social"
    NUM_SCENES = 3
    NUM_DAYS = 3
    DAYS_FOR_NEWBIE_CHECK = 14

    @property
    def scenelist(self):
        """Randomly generated list of players we can claim"""
        return self.caller.player_ob.db.random_scenelist or []

    @property
    def claimlist(self):
        """List of people we have claimed and who have asked to claim us"""
        return list(set(list(self.caller.player_ob.db.claimed_scenelist or []) + list(self.requested_validation)))

    @property
    def validatedlist(self):
        """List of players we have validated the scenes for"""
        return self.caller.player_ob.db.validated_list or []

    @property
    def requested_validation(self):
        """List of players who have requested to claim us"""
        return self.caller.player_ob.db.requested_validation or []

    @property
    def masked_validated_list(self):
        """Yet another fucking special case made necessary by fucking masks"""
        if self.caller.player_ob.db.masked_validated_list is None:
            self.caller.player_ob.db.masked_validated_list = {}
        return self.caller.player_ob.db.masked_validated_list

    @property
    def newbies(self):
        """A list of new players we want to encourage people to RP with

        Returns:
            List: valid_choices queryset filtered by new players and
                  returned as a list instead.
        """
        newness = datetime.now() - timedelta(days=self.DAYS_FOR_NEWBIE_CHECK)
        newbies = self.valid_choices.filter(Q(roster__accounthistory__start_date__gte=newness) &
                                            Q(roster__accounthistory__end_date__isnull=True)
                                            ).distinct().order_by('db_key')
        return list(newbies)

    @property
    def gms(self):
        """A list of GMs of active events in the current space.

        Returns:
            list: list of gms for any active event in the room
        """
        loc = self.caller.location
        event = loc.event
        if not event:
            return []
        gms = [ob.player.char_ob for ob in event.gms.all() if ob.player and ob.player.char_ob]
        return [gm for gm in gms if gm.location == loc]

    @property
    def valid_choices(self):
        """property that returns queryset of our valid Characters that could be our @rs list

        Returns:
            queryset: Queryset of Character objects

        """
        last_week = datetime.now() - timedelta(days=self.NUM_DAYS)
        return Character.objects.filter(Q(roster__roster__name="Active") &
                                        ~Q(roster__current_account=self.caller.roster.current_account) &
                                        Q(roster__player__last_login__isnull=False) &
                                        Q(Q(roster__player__last_login__gte=last_week) |
                                          Q(roster__player__db_is_connected=True)) &
                                        Q(roster__player__is_staff=False) &
                                        ~Q(roster__player__db_tags__db_key="staff_npc")).distinct()

    @property
    def valid_scene_choices(self):
        """List of valid_choices but without newbies or those already claimed."""
        newbies = [ob.id for ob in self.newbies]
        claimlist = [ob.id for ob in self.claimlist if ob.id not in newbies]
        choices = self.valid_choices
        if newbies:
            choices = choices.exclude(id__in=newbies)
        if claimlist:
            choices = choices.exclude(id__in=claimlist)
        return list(choices)

    @property
    def num_remaining_scenes(self):
        """Number of remaining scenes for the caller"""
        options = (len(self.valid_scene_choices), self.NUM_SCENES)
        return min(options)

    @property
    def need_to_generate_lists(self):
        """Bool luv u."""
        potential = len(self.scenelist) + len([ob for ob in self.claimlist if ob not in self.newbies])
        return potential < self.num_remaining_scenes

    def display_lists(self):
        """Displays (and generates, if needed) the list of players we can claim and have validated."""
        for ob in self.scenelist[:]:
            try:
                ob.roster.roster.refresh_from_db()
                ob.roster.refresh_from_db()
                ob.refresh_from_db()
                if ob.roster.roster.name != "Active":
                    self.caller.player_ob.db.random_scenelist.remove(ob)
            except (AttributeError, TypeError, ValueError):
                pass
        if self.need_to_generate_lists:
            self.generate_lists()
        scenelist = self.scenelist
        claimlist = self.claimlist
        validated = self.validatedlist
        gms = self.gms
        newbies = [ob for ob in self.newbies if ob not in claimlist]
        msg = "{w@Randomscene Information:{n "
        if "online" in self.switches:
            msg += "{yOnly displaying online characters.{n"
            scenelist = [ob for ob in scenelist if ob.show_online(self.caller.player)]
            newbies = [ob for ob in newbies if ob.show_online(self.caller.player)]
        if scenelist:
            msg += "\n{wRandomly generated RP partners for this week:{n "
            msg += list_to_string([ob.key for ob in scenelist])
        if newbies:
            msg += "\n{wNew players who can be also RP'd with for credit:{n "
            msg += list_to_string([ob.key for ob in newbies])
        if gms:
            msg += "\n{wGMs for events here that can be claimed for credit:{n "
            msg += list_to_string(gms)
        if not any((scenelist, newbies, gms)):
            msg += "\n{wNo players remain to be claimed.{n"
        else:
            msg += "\n{yReminder: Please only /claim those you have interacted with significantly in a scene.{n"
        if claimlist:
            msg += "\n{wThose you have already RP'd with this week:{n "
            msg += list_to_string([ob.key for ob in claimlist])
        if validated:
            msg += "\n{wThose you have validated scenes for this week:{n "
            masked = dict(self.masked_validated_list)
            msg += list_to_string([ob.key if ob not in masked else masked[ob] for ob in validated])
        if not any((scenelist, newbies, gms, claimlist, validated)):
            msg = "No characters qualify for @randomscene information to be displayed."
        self.msg(msg)

    def generate_lists(self):
        """Generates our random choices of people we can claim this week."""
        scenelist = self.scenelist
        newbies = self.newbies
        claimlist = [ob for ob in self.claimlist if ob not in newbies]
        choices = self.valid_scene_choices
        num_scenes = self.NUM_SCENES - (len(claimlist) + len(scenelist))
        if num_scenes > 0:
            try:
                scenelist.extend(random.sample(choices, num_scenes))
            except ValueError:
                scenelist.extend(choices)
        scenelist = sorted(scenelist, key=lambda x: x.key.capitalize())
        self.caller.player_ob.db.random_scenelist = scenelist

    def claim_scene(self):
        """Sends a request from caller to another player to validate their scene."""
        targ = self.caller.search(self.lhs)
        if not targ:
            return
        try:
            cannot_claim = bool(targ.fakename)
        except AttributeError:
            cannot_claim = True
        messagelist = list(self.scenelist) + list(self.newbies) + list(self.gms)
        err = ""
        if targ == self.caller or cannot_claim:
            err = "You cannot claim '%s'." % self.lhs
        elif not self.rhs:
            err = "You must include some summary of the scene. It may be quite short."
        elif targ in self.claimlist:
            err = "You have already claimed a scene with %s this week." % self.lhs
        elif targ not in messagelist:
            err = "%s is not in your list of random scene partners this week." % self.lhs
        if err:
            self.msg(err)
            return
        requests = targ.db.scene_requests or {}
        tup = (self.caller, self.rhs)
        name = self.caller.name
        from server.utils.arx_utils import strip_ansi
        name = strip_ansi(name)
        requests[name.lower()] = tup
        targ.db.scene_requests = requests
        msg = "%s has submitted a RP scene that included you, for which you have received xp. " % name
        msg += "Validating it will grant them xp."
        msg += "\n\nTheir summary of the scene was the following: %s" % self.rhs
        msg += "\nIf you ignore this request, it will be wiped in weekly maintenance."
        msg += "\nTo validate, use {w@randomscene/validate %s{n" % name
        msg += "\n{rYou are already flagged for xp, and are not penalized in any way for ignoring a request "
        msg += "from someone who did not meaningfully interact with you.{n"
        targ.player_ob.inform(msg, category="Validate")
        inform_staff("%s has completed this random scene with %s: %s" % (self.caller.key, targ, self.rhs))
        self.msg("You have sent %s a request to validate your scene: %s" % (self.lhs, self.rhs))
        our_requests = self.requested_validation
        our_requests.append(targ)
        self.caller.player_ob.db.requested_validation = our_requests
        if targ in self.scenelist:
            self.scenelist.remove(targ)

    def validate_scene(self):
        """Grants a request to validate a randomscene."""
        scene_requests = self.caller.db.scene_requests or {}
        name = self.args.lower()
        targ = scene_requests.pop(name, (None, ""))[0]
        self.caller.db.scene_requests = scene_requests
        if not targ:
            self.msg("No character by that name has sent you a request.")
            self.view_requests()
            return
        validated = self.caller.player_ob.db.validated_list or []
        claimed = targ.player_ob.db.claimed_scenelist or []
        claimed.append(self.caller)
        targ_scenelist = targ.player_ob.db.random_scenelist or []
        if self.caller in targ_scenelist:
            targ_scenelist.remove(self.caller)
            targ.player_ob.db.random_scenelist = targ_scenelist
        targ.player_ob.db.claimed_scenelist = claimed
        self.msg("Validating their scene. Both of you will receive xp for it later.")
        validated.append(targ)
        self.caller.player_ob.db.validated_list = validated
        if targ.key.lower() != name:
            self.masked_validated_list[targ] = name

    def view_requests(self):
        """Views current requests for validation."""
        requests = self.caller.db.scene_requests or {}
        table = EvTable("{wName{n", "{wSummary{n", width=78, border="cells")
        for tup in requests.values():
            table.add_row(tup[0], tup[1])
        self.msg(str(table))

    def func(self):
        """Main function for RandomScene"""
        if (not self.switches or "online" in self.switches) and not self.args:
            self.display_lists()
            return
        if "claim" in self.switches or (not self.switches and self.args):
            self.claim_scene()
            return
        if "validate" in self.switches:
            self.validate_scene()
            return
        if "viewrequests" in self.switches:
            self.view_requests()
            return
        self.msg("Invalid switch.")


class CmdCensus(ArxPlayerCommand):
    """
    Displays population of active players by fealty

    Usage:
        +census

    Lists the number of active characters in each fealty. New characters
    created receive an xp bonus for being in a less populated fealty.
    """
    key = "+census"
    locks = "cmd:all()"
    help_category = "Information"

    def func(self):
        """Displays the census information"""
        from .guest import census_of_fealty
        fealties = census_of_fealty()
        table = PrettyTable(["{wFealty{n", "{w#{n"])
        for fealty in fealties:
            table.add_row([fealty, fealties[fealty]])
        self.msg(table)


class CmdRoomTitle(ArxCommand):
    """
    Displays what your character is currently doing in the room

    Usage:
        +roomtitle <description>

    Appends a short blurb to your character's name when they are displayed
    to the room in parentheses. Use +roomtitle with no argument to remove
    it.
    """
    key = "+roomtitle"
    aliases = ["room_title"]
    locks = "cmd:all()"
    help_category = "Social"

    def func(self):
        """Sets or clears a roomtitle for the caller"""
        if not self.args:
            self.msg("Roomtitle cleared.")
            self.caller.attributes.remove("room_title")
            return
        self.caller.db.room_title = self.args
        self.msg("Your roomtitle set to %s {w({n%s{w){n" % (self.caller, self.args))
        return


class CmdTempDesc(ArxCommand):
    """
    Appends a temporary description to your regular description

    Usage:
        +tempdesc <description>

    Appends a short blurb to your character's description in parentheses.
    Use +tempdesc with no argument to remove it.
    """
    key = "+tempdesc"
    locks = "cmd:all()"
    help_category = "Social"

    def func(self):
        """Sets or removes a temporary desc from the character"""
        if not self.args:
            self.msg("Temporary description cleared.")
            del self.caller.additional_desc
            return
        self.caller.additional_desc = self.args
        self.msg("Temporary desc set to: %s" % self.args)


class CmdLanguages(ArxCommand):
    """
    Sets the languages you speak, and can teach to others

    Usage:
        +lang
        +lang <language>
        +lang/translate <object>
        +lang/teachme <player>=<language>
        +lang/teach <player>

    Shows what languages you know and are currently speaking. You can request
    that a player teach you a language with +lang/teachme. Translate allows you
    to read material written in other languages. Higher ranks of linguistics
    allow you to learn more languages.
    """
    key = "+lang"
    locks = "cmd:all()"
    help_category = "Social"

    def list_languages(self):
        """Lists the languages the caller can speak"""
        known = [ob.capitalize() for ob in self.caller.languages.known_languages]
        known += ["Arvani"]
        self.msg("{wYou can currently speak:{n %s" % ", ".join(known))
        self.msg("You can learn %s additional languages." % self.caller.languages.additional_languages)

    def func(self):
        """Executes the language command"""
        if not self.args:
            self.msg("{wYou are currently speaking:{n %s" % self.caller.languages.current_language.capitalize())
            self.list_languages()
            return
        if "translate" in self.switches:
            obj = self.caller.search(self.args)
            if not obj:
                return
            translation = obj.db.translation or {}
            matches = False
            for lang in self.caller.languages.known_languages:
                if lang in translation:
                    self.msg("You translate the following from %s:\n%s" % (lang.capitalize(), translation[lang]))
                    matches = True
            if not matches:
                self.msg("%s does not seem to contain any foreign tongue you can read." % obj)
            return
        if not self.switches:
            args = self.args.lower()
            if args == "arvani" or args == "common":
                self.caller.attributes.remove("currently_speaking")
                self.msg("{wYou are now speaking Arvani.{n")
                return
            if args not in self.caller.languages.known_languages:
                self.msg("You cannot speak %s." % self.args)
                self.list_languages()
                return
            self.caller.db.currently_speaking = args
            self.msg("{wYou are now speaking %s.{n" % self.args)
            return
        player = self.caller.player.search(self.lhs)
        if not player:
            return
        targ = player.char_ob
        if not targ:
            self.msg("Not found.")
            return
        if "teachme" in self.switches:
            if self.caller.languages.additional_languages <= 0:
                self.msg("You need a higher rank of linguistics before you can learn anything else.")
                return
            req = targ.ndb.language_requests or {}
            req[self.caller] = self.rhs
            targ.ndb.language_requests = req
            self.msg("You request that %s teach you %s." % (targ, self.rhs))
            targ.msg("{w%s has requested that you teach them %s.{n" % (self.caller, self.rhs))
            return
        if "teach" in self.switches:
            req = self.caller.ndb.language_requests or {}
            if targ not in req:
                self.msg("You do not have a request from %s." % targ)
                return
            lang = req[targ].lower()
            if lang not in self.caller.languages.known_languages:
                self.msg("You do not know %s." % lang)
                self.list_languages()
                return
            if targ.languages.max_languages <= len(targ.languages.known_languages):
                self.msg("They know as many languages as they can learn.")
                return
            targ.languages.add_language(lang)
            self.msg("You have taught %s to %s." % (lang, targ))
            targ.msg("%s has taught you %s." % (self.caller, lang))
            return


class CmdIAmHelping(ArxPlayerCommand):
    """
    Donates AP to other players at a poor conversion rate

        Usage:
            +iamhelping <player>=<AP>

    Allows you to donate AP to other players (with some restrictions) to
    represent helping them out with whatever they're up to: gathering supplies
    for a crafter, acting as a menial servant/helping their servants manage
    their affairs, discreetly having annoying npcs killed, etc. It's much more
    effective to assist directly with investigations, crisis actions, etc,
    using those respective commands. Rate of AP conversion is 3 to 1.
    """
    key = "+iamhelping"
    help_category = "Social"
    ap_conversion = 3

    def func(self):
        """Executes the +iamhelping command"""
        try:
            from evennia.server.models import ServerConfig
            if not self.args:
                self.msg("You have %s AP remaining." % self.caller.roster.action_points)
                return
            if ServerConfig.objects.conf(key="DISABLE_AP_TRANSFER"):
                raise CommandError("AP transfers are temporarily disabled.")
            targ = self.caller.search(self.lhs)
            if not targ:
                return
            try:
                val = int(self.rhs)
            except (ValueError, TypeError):
                raise CommandError("AP needs to be a number.")
            if self.caller.roster.current_account == targ.roster.current_account:
                raise CommandError("You cannot give AP to an alt.")
            receive_amt = val/self.ap_conversion
            if receive_amt < 1:
                raise CommandError("Must transfer at least %s AP." % self.ap_conversion)
            max_ap = targ.roster.max_action_points
            if targ.roster.action_points + receive_amt > max_ap:
                raise CommandError("That would put them over %s AP." % max_ap)
            if not self.caller.pay_action_points(val):
                raise CommandError("You do not have enough AP.")
            targ.pay_action_points(-receive_amt)
            self.msg("Using %s of your AP, you have given %s %s AP." % (val, targ, receive_amt))
            msg = "%s has given you %s AP." % (self.caller, receive_amt)
            targ.inform(msg, category=msg)
        except CommandError as err:
            self.msg(err)


class CmdRPHooks(ArxPlayerCommand):
    """
    Sets or searches RP hook tags

    Usage:
        +rphooks <character>
        +rphooks/search <tag>
        +rphooks/add <searchable title>[=<optional description>]
        +rphooks/rm <searchable title>
    """
    key = "+rphooks"
    help_category = "Social"
    aliases = ["rphooks"]

    def list_valid_tags(self):
        """Lists the existing tags for rp hooks"""
        tags = Tag.objects.filter(db_category="rp hooks").order_by('db_key')
        self.msg("Categories: %s" % "; ".join(tag.db_key for tag in tags))
        return

    def func(self):
        """Executes the RPHooks command"""
        if not self.switches:
            if not self.args:
                targ = self.caller
            else:
                targ = self.caller.search(self.args)
                if not targ:
                    self.list_valid_tags()
                    return
            hooks = targ.tags.get(category="rp hooks") or []
            hooks = make_iter(hooks)
            hook_descs = targ.db.hook_descs or {}
            table = EvTable("Hook", "Desc", width=78, border="cells")
            for hook in hooks:
                table.add_row(hook, hook_descs.get(hook, ""))
            table.reformat_column(0, width=20)
            table.reformat_column(1, width=58)
            self.msg(table)
            if not hooks:
                self.list_valid_tags()
            return
        if "add" in self.switches:
            title = self.lhs.lower()
            if len(title) > 25:
                self.msg("Title must be under 25 characters.")
                return
            # test characters in title
            if not self.validate_name(title):
                return
            data = self.rhs
            hook_descs = self.caller.db.hook_descs or {}
            self.caller.tags.add(title, category="rp hooks")
            if data:
                hook_descs[title] = data
                self.caller.db.hook_descs = hook_descs
            data_str = (": %s" % data) if data else ""
            self.msg("Added rphook tag: %s%s." % (title, data_str))
            return
        if "search" in self.switches:
            table = EvTable("Name", "RPHook", "Details", width=78, border="cells")
            if not self.args:
                self.list_valid_tags()
                return
            tags = Tag.objects.filter(db_key__icontains=self.args, db_category="rp hooks")
            for tag in tags:
                for pc in tag.accountdb_set.all():
                    hook_desc = pc.db.hook_descs or {}
                    desc = hook_desc.get(tag.db_key, "")
                    table.add_row(pc, tag.db_key, desc)
            table.reformat_column(0, width=10)
            table.reformat_column(1, width=20)
            table.reformat_column(2, width=48)
            self.msg(table)
            return
        if "rm" in self.switches or "remove" in self.switches:
            args = self.args.lower()
            hook_descs = self.caller.db.hook_descs or {}
            if args in hook_descs:
                del hook_descs[args]
                if not hook_descs:
                    self.caller.attributes.remove("hook_descs")
                else:
                    self.caller.db.hook_descs = hook_descs
            tagnames = self.caller.tags.get(category="rp hooks") or []
            if args not in tagnames:
                self.msg("No rphook by that category name.")
                return
            self.caller.tags.remove(args, category="rp hooks")
            self.msg("Removed.")
            return
        self.msg("Invalid switch.")

    def validate_name(self, name):
        """Ensures that RPHooks doesn't have a name with special characters that would break it"""
        import re
        if not re.findall('^[\w\',]+$', name):
            self.msg("That category name contains invalid characters.")
            return False
        return True


class CmdFirstImpression(ArxCommand):
    """
    An award for a first RP scene with another player

    Usage:
        +firstimpression[/previous] <character>
        +firstimpression <character>=<summary of the RP Scene>
        +firstimpression/list[/previous]
        +firstimpression/here
        +firstimpression/outstanding
        +firstimpression/quiet <character>=<summary>
        +firstimpression/private <character>=<summary>
        +firstimpression/all <character>=<summary>
        +firstimpression/toggleprivate <character>
        +firstimpression/share <character>[=-1, -2, etc]
        +firstimpressions/mine[/previous]
        +firstimpression/publish <character>[=-1, -2, etc]

    This allows you to claim an xp reward for the first time you
    have a scene with another player. You receive 1 xp, while the
    player you write the summary for receives 4 xp. Should they
    return the favor, you'll receive 4 and they'll receive 1. The other
    player receives an inform of the summary you write, and a prompt
    to let them know they can use the command in return. This command
    requires you to be in the same room, as a small reminder that this
    should take place after an RP scene.

    The summary should be an IC account. If it is private, it is treated
    as a black journal entry only to yourself. If it is not private, but
    marked without the 'all' switch, it is treated as a privately conferred
    note. If both players choose to share/publish it, it is treated as
    a white journal. You can choose not to send an inform of what you wrote
    if you use the /private switch, or choose not to send an inform at all
    with the /quiet switch. Using /all will mean everyone can see it. If no
    switches are used, only the receiver can see it.

    /toggleprivate and /share determines who can view the first
    impression you write. A private first impression isn't viewable
    by anyone but you and staff. /share will set the writer's consent for
    the first impression to be viewable by everyone. The receiver can then
    grant their consent for it to be a publicly viewable account by using
    the /publish command, which makes it viewable on their character sheet.

    Using the /publish, /share, or /all switch will grant the user 1 xp.
    They cannot be reversed once set.

    If you wish to /publish or /share a first impression of a character that
    was played by a previous character, you must specify a negative number.
    For example, '+firstimpression/publish bob=-1' is for the previous player
    of Bob who wrote a first impression of you.

    To see firstimpressions written by or on a previous version of your
    character, use the /previous switch.
    """
    key = "+firstimpression"
    help_category = "Social"
    aliases = ["firstimpression", "firstimpressions", "+firstimpressions"]

    @property
    def imps_of_me(self):
        """Retrieves impressions of us, in our current incarnation"""
        return self.caller.roster.impressions_of_me

    @property
    def imps_by_me(self):
        """Retrieves impressions we have written, as our current incarnation"""
        return self.caller.roster.accounthistory_set.last().initiated_contacts.all()

    @property
    def previous_imps_by_me(self):
        """Retrieves impressions written by previous incarnations"""
        return FirstContact.objects.filter(from_account__in=self.caller.roster.previous_history)

    def list_valid(self):
        """Sends msg to caller of list of characters they can make firstimpression of"""
        contacts = AccountHistory.objects.claimed_impressions(self.caller.roster)
        if "list" in self.switches:
            if "previous" in self.switches:
                contacts = AccountHistory.objects.filter(contacted_by__in=self.caller.roster.previous_history)
            self.msg("{wCharacters you have written first impressions of:{n %s" % ", ".join(
                str(ob.entry) for ob in contacts))
            return
        qs = AccountHistory.objects.unclaimed_impressions(self.caller.roster)
        if "outstanding" in self.switches:
            impressions = self.imps_of_me.filter(private=False, from_account__in=qs)
            authors_and_imps = ['{c%s{n: "%s"' % (ob.writer, ob.summary) for ob in impressions]
            self.msg("First Impressions you have not yet reciprocated: \n%s" % "\n".join(authors_and_imps))
            return
        location = ""
        if "here" in self.switches:
            location = "at your location "
            qs = qs.filter(entry__character__db_location=self.caller.location)
        players = sorted(set(ob.entry.player for ob in qs), key=lambda x: x.username.capitalize())
        self.msg("{wPlayers %syou haven't written a first impression for yet:{n %s" %
                 (location, ", ".join(str(ob) for ob in players)))

    def func(self):
        """Executes firstimpression command"""
        if "mine" in self.switches:
            by_str = ""
            player = None
            if self.args:
                player = self.caller.player.search(self.args)
                if not player:
                    return
                by_str = " by %s" % self.args.capitalize()
            if "previous" in self.switches:
                msg = "{wFirst impressions written on previous versions of this character%s:{n\n" % by_str
            else:
                msg = "{wFirst impressions written of you so far%s:{n\n" % by_str
            msg += self.caller.roster.get_impressions_str(player=player, previous="previous" in self.switches)
            self.msg(msg)
            return
        if not self.args:
            self.list_valid()
            return
        if (not self.switches or "previous" in self.switches) and not self.rhs:
            if "previous" in self.switches:
                qs = self.previous_imps_by_me
            else:
                qs = self.imps_by_me
            history = qs.filter(to_account__entry__player__username__iexact=self.args)
            if not history:
                self.msg("{wNo history found for %s. Use with no arguments to see a list of valid chars.{n" % self.args)
                return
            self.msg("{wYour first impressions of {c%s{n:" % self.args.capitalize())

            def get_privacy_str(roster_object):
                """Formats string of roster_object with whether it's shared and/or private"""
                if roster_object.private:
                    return "{w(Private){n"
                return "{w(Shared){n" if roster_object.writer_share else "{w(Not Shared){n"

            self.msg("\n".join("%s %s" % (get_privacy_str(ob), ob.summary) for ob in history))
            return
        targ = self.caller.player.search(self.lhs)
        if not targ:
            return
        if targ == self.caller.player:
            self.msg("You cannot record a first impression of yourself.")
            return
        hist = targ.roster.accounthistory_set.last()
        if "toggleprivate" in self.switches or "share" in self.switches or "publish" in self.switches:
            if self.rhs:
                try:
                    # We get previous first impressions by negative index on the queryset
                    hist = list(targ.roster.accounthistory_set.all())[int(self.rhs) - 1]
                except (ValueError, TypeError, IndexError):
                    self.msg("Couldn't find a first impression by that number")
                    return
            if "publish" in self.switches:
                try:
                    impression = self.imps_of_me.get(from_account=hist)
                except FirstContact.DoesNotExist:
                    self.msg("No impression found by them.")
                    return
                if impression.private:
                    self.msg("That impression is private.")
                    return
                if impression.receiver_share:
                    self.msg("You have already shared that.")
                    return
                impression.receiver_share = True
                impression.save()
                self.caller.adjust_xp(1)
                self.msg("You have marked %s's impression of you public, and received 1 xp." % targ)
                return
            try:
                impression = self.imps_by_me.get(to_account=hist)
            except FirstContact.DoesNotExist:
                self.msg("No impression found of them.")
                return
            if impression.viewable_by_all:
                self.msg("It has already been shared publicly and can no longer be made private.")
                return
            if "toggleprivate" in self.switches:
                impression.private = not impression.private
                impression.save()
                privacy_str = "private" if impression.private else "public"
                self.msg("Your first impression of %s is now marked %s." % (targ, privacy_str))
                return
            if "share" in self.switches:
                if impression.private:
                    self.msg("A private impression cannot be marked viewable by all.")
                    return
                if impression.writer_share:
                    self.msg("You have already marked that as public.")
                    return
                impression.writer_share = True
                impression.save()
                self.caller.adjust_xp(1)
                self.msg("You have marked your impression as publicly viewable and gained 1 xp.")
                return
            return
        # check if the target has written a first impression of us. If not, we'll need to be in the same room
        received = self.imps_of_me.filter(from_account__entry__player=targ)
        if not received and targ.char_ob.location != self.caller.location:
            self.msg("Must be in the same room.")
            return
        if not self.rhs or len(self.rhs) < 10:
            self.msg("Must write a longer summary of the RP scene.")
            return
        try:
            self.imps_by_me.get(to_account=hist)
            self.msg("You have already written your first impression of them.")
            return
        except FirstContact.DoesNotExist:
            private = "private" in self.switches or "quiet" in self.switches
            writer_share = not private and "all" in self.switches
            self.caller.roster.accounthistory_set.last().initiated_contacts.create(to_account=hist, private=private,
                                                                                   writer_share=writer_share,
                                                                                   summary=self.rhs)
            self.msg("{wYou have recorded your first impression on %s:{n\n%s" % (targ, self.rhs))
            if "quiet" not in self.switches:
                msg = "%s has written their +firstimpression on you, giving you 4 xp." % self.caller.key
                if not received:
                    msg += " If you want to return the favor with +firstimpression, you will gain 1 additional xp, and "
                    msg += "give them 4 in return. You are under no obligation to do so."
                if "private" not in self.switches:
                    msg += "\nSummary of the scene they gave: %s" % self.rhs
                targ.inform(msg, category="First Impression")
            inform_staff("%s's first impression of %s: %s" % (self.caller.key, targ, self.rhs))
            xp = 2 if writer_share else 1
            self.caller.adjust_xp(xp)
            self.msg("You have gained %s xp." % xp)
            targ.char_ob.adjust_xp(4)


# noinspection PyAttributeOutsideInit
class CmdGetInLine(ArxCommand):
    """
    Manages lines of people waiting their turn in events

    Usage:
        +line
        +line/createline[/loop] <line host 1>,<line host 2>,<etc>
        +line/loop
        +line/nextinline
        +line/getinline
        +line/dropout
        +line/dismiss

    Allows you to recognize people who are standing in a line for their turn
    to speak. To create a line, use +line/createline with the names of fellow
    hosts who may also control it. +line/loop toggles the line to repeat.
    Call the next person with +line/nextinline. To join a line that's been
    created, use +line/getinline. If you want to give up your turn, use
    +line/dropout. If you are done recognizing people, use +line/dismiss.
    """
    key = "+line"
    aliases = ["getinline", "nextinline"]
    locks = "cmd: all()"
    help_category = "Social"

    @property
    def line(self):
        """The Line object, stored as a list in the caller's location"""
        loc = self.caller.location
        if loc.ndb.event_line is None:
            loc.ndb.event_line = []
        else:  # cleanup line
            for ob in loc.ndb.event_line[:]:
                if hasattr(ob, 'location') and ob.location != self.caller.location:
                    loc.ndb.event_line.remove(ob)
        return loc.ndb.event_line

    @line.setter
    def line(self, val):
        self.caller.location.ndb.event_line = val

    @property
    def hosts(self):
        """List of hosts for the line"""
        loc = self.caller.location
        if loc.ndb.event_line_hosts is None:
            loc.ndb.event_line_hosts = []
        loc.ndb.event_line_hosts = [ob for ob in loc.ndb.event_line_hosts if ob.location == loc]
        return loc.ndb.event_line_hosts

    @hosts.setter
    def hosts(self, val):
        self.caller.location.ndb.event_line_hosts = val

    @property
    def loop(self):
        """Returns a thingy if line looping was set"""
        return self.caller.location.ndb.event_line_loop

    @loop.setter
    def loop(self, val):
        self.caller.location.ndb.event_line_loop = val

    def check_line(self):
        """Checks if we can create a line, or if one already exists."""
        if not self.hosts and not self.line:
            self.msg("There is no line here. You can create one with +line/createline.")
            return
        return True

    def display_line(self):
        """Displays current line order."""
        line = self.line
        hosts = self.hosts
        if not self.check_line():
            return
        self.msg("|wThis line is hosted by:|n %s" % ", ".join(str(ob) for ob in hosts))
        self.msg("|wCurrent line order:|n %s" % ", ".join(str(ob) for ob in line))

    def join_line(self):
        """Has caller join the line."""
        if self.caller in self.line:
            self.msg("You are already in the line.")
            return
        if not self.line and self.loop:
            self.line.append("|r*Loop Marker*|n")
        self.line.append(self.caller)
        self.caller.location.msg_contents("%s has joined the line." % self.caller)

    def next_in_line(self):
        """Gets the next person in line."""
        if not self.check_line() or not self.can_alter_line():
            return
        line = self.line
        if not line:
            self.msg("No one is next in line.")
            return
        next_guy = line.pop(0)
        from six import string_types
        is_string = isinstance(next_guy, string_types)
        if self.loop:
            self.line.append(next_guy)
            if is_string:
                next_guy = line.pop(0)
                self.line.append(next_guy)
        elif is_string:
            next_guy = line.pop(0)
        self.caller.location.msg_contents("|553Turn in line:|n %s" % next_guy)

    def drop_out(self):
        """Removes caller from the line."""
        line = self.line
        if self.caller in line:
            line.remove(self.caller)
            self.msg("You have been removed from the line.")
            return
        self.msg("You are not in the line.")
        self.display_line()

    def can_alter_line(self):
        """Returns whether they have permission to change the line"""
        hosts = self.hosts
        caller = self.caller
        if caller not in hosts and not caller.check_permstring("builders"):
            self.msg("You do not have permission to alter the line.")
            return
        return True

    def dismiss(self):
        """Gets rid of the line."""
        if not self.can_alter_line:
            return
        if self.loop:
            self.loop = None
        self.line = []
        self.hosts = []
        self.caller.location.msg_contents("The line has been dismissed by %s." % self.caller)
        return

    def create_line(self):
        """Creates a new line here."""
        if self.hosts and self.line:
            self.msg("There is a line here already.")
            self.display_line()
            return
        self.line = []
        other_hosts = [self.caller.search(arg) for arg in self.lhslist]
        other_hosts = [ob for ob in other_hosts if ob and ob.player]
        other_hosts.append(self.caller)
        self.hosts = other_hosts
        if "loop" in self.switches:
            self.toggle_loop()
        self.display_line()

    def toggle_loop(self):
        """Toggles whether the line will automatically loop"""
        if not self.can_alter_line():
            return
        if self.loop:
            self.loop = None
        else:
            self.caller.location.ndb.event_line_loop = True
        self.msg("Line looping set to: %s" % str(bool(self.loop)))

    # noinspection PyUnresolvedReferences
    def func(self):
        """Executes the +line command"""
        # check what aliases we have used
        if self.cmdstring == "getinline":
            self.switches.append("getinline")
        if self.cmdstring == "nextinline":
            self.switches.append("nextinline")
        if "createline" in self.switches:
            self.create_line()
            return
        if not self.args and not self.switches:
            self.display_line()
            return
        if not self.check_line:
            return
        if "getinline" in self.switches:
            self.join_line()
            return
        if "nextinline" in self.switches:
            self.next_in_line()
            return
        if "dropout" in self.switches:
            self.drop_out()
            return
        if "dismiss" in self.switches:
            self.dismiss()
            return
        if "loop" in self.switches:
            self.toggle_loop()
            return


class CmdFavor(ArxPlayerCommand):
    """
    Applies favor or disfavor from an organization to a character

    Usage:
        favor <organization>
        favor/all
        favor/add <organization>=<character>,<value>
        favor/gossip <organization>=<character>/<text>
        favor/remove <organization>=<character>

    The favor command allows an organization's leadership to show whether
    a character outside the organization has pleased or angered them, which
    applies 5 percent of the organization's fame + legend to the character's
    propriety per favor point. To show that someone has earned the good
    graces of your organization, the favor value should be positive. If
    someone has annoyed you, the value is negative. Positive and negative
    favor are each capped by the social modifier of the organization.

    The cost of applying favor is 200 social resources per point. This value
    is modified by the respect and affection npcs in the organization hold
    toward the character, if any. Positive values make positive favor cheaper
    and negative favor more expensive, and vice-versa.

    Favor cannot be granted to characters in the organization, unless the
    organization is a noble house and the character is of vassal rank. If a
    character joins the organization or is promoted above vassal rank, their
    favor is immediately set to 0.

    The gossip switch allows you to set a textstring that corresponds to what
    npc gossip would hold as the reason for a character being in favor or
    disfavor. If the favor is removed from the character, the gossip is
    removed as well. Gossip may not be changed once set, only removed with
    favor being reset.
    """
    key = "favor"
    help_category = "Social"

    def func(self):
        """Executes the favor command"""
        try:
            if not self.switches or "all" in self.switches:
                return self.list_favor()
            if "add" in self.switches:
                return self.add_favor()
            if "gossip" in self.switches:
                return self.add_gossip()
            if "remove" in self.switches:
                return self.remove_favor()
            raise CommandError("Invalid switch.")
        except CommandError as err:
            self.msg(err)

    def list_favor(self):
        """Lists who is in favor/disfavor for an organization"""
        if "all" in self.switches:
            favors = Reputation.objects.exclude(favor=0)
            self.msg("Characters with favor: %s" % ", ".join(str(ob) for ob in favors))
            return
        org = self.get_organization(check_perm=False)
        favors = org.reputations.filter(Q(favor__gt=0) | Q(favor__lt=0)).order_by('-favor')
        msg = "{wThose Favored/Disfavored by %s{n\n" % org
        msg += "\n\n".join("{c%s{w (%s):{n %s" % (ob.player, ob.favor, ob.npc_gossip) for ob in favors)
        self.msg(msg)

    def get_organization(self, check_perm=True):
        """Gets an organization and sees if we have permissions to set favor"""
        try:
            org = Organization.objects.get(name__iexact=self.lhs)
        except Organization.DoesNotExist:
            raise CommandError("No organization by the name '%s'." % self.lhs)
        if check_perm and not org.access(self.caller, "favor"):
            raise CommandError("You do not have permission to set favor.")
        return org

    def add_favor(self):
        """Adds favor to a character, assuming we have points to spare and can afford the cost."""
        org = self.get_organization()
        try:
            target = self.caller.search(self.rhslist[0])
            amount = int(self.rhslist[1])
        except (IndexError, ValueError, TypeError):
            raise CommandError("You must provide both a target and an amount.")
        if not target:
            return
        if not amount:
            raise CommandError("Amount cannot be 0.")
        self.check_cap(org, amount)
        try:
            member = org.active_members.get(player=target.Dominion)
            if org.category != "noble":
                raise CommandError("Cannot set favor for a member.")
            if member.rank < 5:
                raise CommandError("Favor can only be set for vassals or non-members.")
        except Member.DoesNotExist:
            pass
        cost = self.get_cost(org, target, amount)
        if self.caller.ndb.favor_cost_confirmation != cost:
            self.caller.ndb.favor_cost_confirmation = cost
            raise CommandError("Cost will be %s. Repeat the command to confirm." % cost)
        self.caller.ndb.favor_cost_confirmation = None
        if not self.caller.pay_resources("social", cost):
            raise CommandError("You cannot afford to pay %s resources." % cost)
        self.set_target_org_favor(target, org, amount)

    def set_target_org_favor(self, target, org, amount):
        """Sets the amount of favor for target's reputation with org"""
        rep, _ = target.Dominion.reputations.get_or_create(organization=org)
        rep.favor = amount
        rep.npc_gossip = ""
        rep.date_gossip_set = None
        rep.save()
        self.msg("Set %s's favor in %s to %s." % (target, org, amount))

    @staticmethod
    def check_cap(org, amount):
        """Sees if we have enough points remaining"""
        from django.db.models import Sum, Q
        if amount < 0:
            query = Q(favor__lt=0)
        else:
            query = Q(favor__gt=0)
        total = abs(org.reputations.filter(query).aggregate(Sum('favor')).values()[0] or 0) + abs(amount)
        mod = org.social_modifier
        if total > mod:
            noun = "favor" if amount > 0 else "disfavor"
            raise CommandError("That would bring your total %s to %s, and you can only spend %s." % (noun, total, mod))

    @staticmethod
    def get_cost(org, target, amount):
        """Gets the total cost in social resources for setting favor for target by the amount."""
        rep, _ = target.Dominion.reputations.get_or_create(organization=org)
        base = 200
        if amount > 0:
            base -= rep.respect + rep.affection
        else:
            base += rep.respect + rep.affection
        if base < 0:
            base = 0
        return base * abs(amount)

    def remove_favor(self):
        """Revokes the favor set for a character."""
        org = self.get_organization()
        target = self.caller.search(self.rhs)
        if not target:
            return
        try:
            rep = target.Dominion.reputations.get(organization=org)
        except Reputation.DoesNotExist:
            raise CommandError("They have no favor with %s." % org)
        rep.wipe_favor()
        self.msg("Favor for %s removed." % target)

    def add_gossip(self):
        """Adds gossip to a character's reputation"""
        org = self.get_organization()
        try:
            target, text = self.rhs.split("/")
            target = self.caller.search(target)
            if not text or not target:
                raise ValueError
        except (TypeError, ValueError):
            raise CommandError("Must provide both a target and a text message.")
        self.set_target_org_gossip(target, org, text)
        inform_staff("%s set gossip for %s's reputation with %s to: %s" % (self.caller, target, org, text))

    def set_target_org_gossip(self, target, org, text):
        """Sets the gossip for a given character"""
        rep, _ = target.Dominion.reputations.get_or_create(organization=org)
        if not rep.favor:
            raise CommandError("You can only add gossip to someone with non-zero favor.")
        if rep.date_gossip_set:
            raise CommandError("You may only set the gossip string once.")
        rep.npc_gossip = text
        rep.date_gossip_set = datetime.now()
        rep.save()
        self.msg("Gossip for %s set to: %s" % (target, text))<|MERGE_RESOLUTION|>--- conflicted
+++ resolved
@@ -2166,24 +2166,6 @@
     Who's currently being talked about around Arx?
 
     Usage:
-<<<<<<< HEAD
-        +score[/all]
-        +score <character>
-        +score/orgs[/all]
-        +score/org[/all] <organization>
-        +score/personal[/all]
-        +score/legend[/all]
-        +score/renown [<category>]
-        +score/reputation[/bad] [<organization>][=<start #>,<stop #>]
-        +score/commoners[/all]
-        +score/nobles[/all]
-
-    Checks the organizations and players who have the highest prestige.
-    Renown measures the influence a character has built with different npc
-    groups, while reputation is how a character is thought of by the npcs
-    within an organization. The 'bad' switch shows only those with respect or
-    affection below zero.
-=======
       notable [name]
       notable/buzz
       notable/legend
@@ -2217,106 +2199,18 @@
     The fifth form will show the organizations in the city that people
     are talking about, though will not say precisely why the organization
     is currently notable.
->>>>>>> 4af7bf60
+
     """
     key = "notable"
     locks = "cmd:all()"
 
-<<<<<<< HEAD
-    def func(self):
-        """Execute command."""
-        caller = self.caller
-        if not self.switches or self.check_switches(self.prestige_switches):
-            if not self.lhs:
-                return self.get_queryset_for_prestige_table()
-            else:
-                targ = caller.search(self.lhs)
-                if not targ:
-                    caller.msg("%s not found." % self.lhs)
-                    return
-                else:
-                    try:
-                        longname = targ.longname
-                    except AttributeError:
-                        longname = self.lhs
-                    if not longname:
-                        longname = self.lhs
-                    msg ="{}".format(longname)
-                    msg += "\n{{wPrestige:{{n      {:>10,}".format(targ.player.Dominion.assets.prestige)
-                    msg += "\n{{w||__ Legend:{{n    {:>10,}".format(targ.player.Dominion.assets.total_legend)
-                    msg += "\n{{w||__ Fame:{{n      {:>10,}".format(targ.player.Dominion.assets.fame)
-                    msg += "\n{{w||__ Grandeur:{{n  {:>10,}".format(targ.player.Dominion.assets.grandeur)
-                    msg += "\n{{w||__ Propriety:{{n {:>10,}".format(targ.player.Dominion.assets.propriety)
-                    caller.msg(msg)
-                    return
-        if "renown" in self.switches:
-            renowned = Renown.objects.filter(player__player__isnull=False,
-                                             player__player__roster__roster__name="Active").exclude(
-                                             category__name__icontains="mystery").order_by('-rating')
-            if self.args:
-                renowned = renowned.filter(Q(category__name__iexact=self.args) |
-                                           Q(player__player__username__iexact=self.args))
-            renowned = renowned[:20]
-            table = PrettyTable(["{wName{n", "{wCategory{n", "{wLevel{n", "{wRating{n"])
-            for ob in renowned:
-                table.add_row([str(ob.player), ob.category, ob.level, ob.rating])
-            self.msg(str(table))
-            return
-        if "reputation" in self.switches:
-            rep = Reputation.objects.filter(player__player__isnull=False,
-                                            player__player__roster__roster__name="Active")
-            if "bad" in self.switches:
-                rep = rep.filter(Q(respect__lt=0) | Q(affection__lt=0)).order_by('respect')
-            else:
-                rep = rep.order_by('-respect')
-            if self.lhs:
-                rep = rep.filter(Q(organization__name__iexact=self.lhs) |
-                                 Q(player__player__username__iexact=self.lhs))
-            slice_start = 0
-            slice_end = 20
-            if self.rhs:
-                try:
-                    if len(self.rhslist) > 1:
-                        slice_start, slice_end = self.rhslist
-                    else:
-                        slice_end = self.rhs
-                    slice_start = int(slice_start)
-                    slice_end = int(slice_end)
-                    if (slice_end < 0) or (slice_start < 0) or (slice_end - slice_start > 200):
-                        raise ValueError
-                except (ValueError, TypeError):
-                    caller.msg("Two positive numbers can be specified as start and endpoints, "
-                               "not to exceed 200 results. Example: =0,100")
-                    return
-            rep = rep[slice_start:slice_end]
-            table = PrettyTable(["{wName{n", "{wOrganization{n", "{wAffection{n", "{wRespect{n"])
-            for ob in rep:
-                if ob.organization.secret:
-                    # only show reputation to people in the org
-                    try:
-                        caller_member = ob.organization.active_members.get(player=self.caller.player_ob.Dominion)
-                    except (Member.DoesNotExist, ValueError):
-                        continue
-                    try:
-                        targ_member = ob.organization.active_members.get(player=ob.player)
-                        if targ_member.secret and caller_member.rank > targ_member.rank:
-                            continue
-                    # inactive and non-members will show up for members
-                    except (Member.DoesNotExist, ValueError):
-                        pass
-                table.add_row([str(ob.player), str(ob.organization), ob.affection, ob.respect])
-            self.msg(str(table))
-            return
-        else:
-            caller.msg("Invalid switch.")
-            return
-=======
+
     def show_rankings(self, title, asset_owners, adjust_type, show_percent=False):
         counter = 1
         table = EvTable()
         table.add_column(width=8)
         table.add_column()
->>>>>>> 4af7bf60
+
 
         median = AssetOwner.MEDIAN_PRESTIGE * 1.
 
