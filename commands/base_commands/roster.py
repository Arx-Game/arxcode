"""
Roster command module.

This will handle things involving the roster manager and character sheets.
Roster Manager will be a roster_manager object, of which only one should
exist in the game. All commands using it should be player commands, to allow
players to peruse characters while OOC if they wish.

"""
from evennia.utils import utils
from server.utils import prettytable
from server.utils.arx_utils import inform_staff, list_to_string
from commands.base import ArxCommand, ArxPlayerCommand
from datetime import datetime
from commands.base_commands.jobs import get_apps_manager
from django.db.models import Q
from web.character.models import Roster
from server.utils import arx_more
from typeclasses.bulletin_board.bboard import BBoard
<<<<<<< HEAD
from world.dominion.models import Organization, Propriety, AssetOwner
from django.template.defaultfilters import pluralize
=======
from world.dominion.models import Propriety
>>>>>>> 46740e69

# limit symbol import for API
__all__ = ("CmdRosterList", "CmdAdminRoster", "CmdSheet", "CmdRelationship", "display_relationships",
           "format_header")


def get_roster_manager():
    """
    returns roster manager object
    """
    return Roster.objects


def format_header(title):
    """Formats header for a title"""
    message = "\n{w" + "-"*60 + "{n\n"
    message += "{:^60}".format("{w" + title + "{n")
    message += "\n{w" + "-"*60 + "{n"
    return message


def list_characters(caller, character_list, roster_type="Active Characters", roster=None,
                    titles=False, hidden_chars=None, display_afk=False, use_keys=True):
    """
    Formats lists of characters. If we're given a list of 'hidden_chars', we compare
    the list of names in character_list to that, and if any match, we use the data
    in there for the character for things such as idle timer. Otherwise, we use
    the data from the roster object for the name match to propagate our fields.
    If display_afk is true, we list the idle timer for each character.
    """
    # format
    message = format_header(roster_type)
    if not character_list or not roster:
        message += "\nNo characters found."
    else:
        if display_afk:
            table = prettytable.PrettyTable(["{wName #",
                                             "{wSex",
                                             "{wAge",
                                             "{wFealty{n",
                                             "{wConcept{n",
                                             "{wSR{n",
                                             "{wIdle{n"])
        else:
            table = prettytable.PrettyTable(["{wName #",
                                             "{wSex",
                                             "{wAge",
                                             "{wFealty{n",
                                             "{wConcept{n",
                                             "{wSR{n"])
        for char in character_list:
            try:
                if use_keys:
                    name = char.key
                else:
                    name = char.name
                charob = char
                char = str(char)
            except AttributeError:
                # this was not an object, but just a name
                name = char
                charob = None
            sex = "-"
            age = "-"
            house = "-"
            concept = "-"
            srank = "-"
            afk = "-"
            # check if the name matches anything in the hidden characters list
            hide = False
            if charob and not use_keys and hasattr(charob, 'is_disguised') and charob.is_disguised:
                hide = True
            if not charob and hidden_chars:
                # convert both to lower case for case-insensitive matching
                match_list = [ob for ob in hidden_chars if ob.name.lower() == char.lower()]
                if match_list:
                    charob = match_list[0]
                    hide = True
            if charob:
                if not use_keys and charob.name and name != charob.name and caller.check_permstring("Builders"):
                    name += "{w(%s){n" % charob.name
                if titles:
                    title = charob.db.longname
                    if title and not hide:
                        name = '{n' + title.replace(char, '{c' + char + '{n')
                # yes, yes, I know they're not the same thing.
                # sex is only 3 characters and gender is 5.
                sex = charob.db.gender
                if not sex or hide:
                    sex = "-"
                sex = sex[0].capitalize()
                age = charob.db.age
                if not age or hide:
                    age = "-"
                house = charob.db.fealty
                if not house or hide:
                    house = "-"
                concept = charob.db.concept
                if not concept or hide:
                    concept = "-"
                srank = charob.db.social_rank
                if not srank or hide:
                    srank = "-"
                if not titles or hide:
                    name = "{c" + name + "{n"
                if display_afk:
                    afk = utils.time_format(charob.idle_time)
            if display_afk:
                table.add_row([name, sex, age, house, concept[:25], srank, afk])
            else:
                table.add_row([name, sex, age, house, concept[:30], srank])
        message += "\n%s" % table
    message += "\n"
    arx_more.msg(caller, message, justify_kwargs=False)


def change_email(player, email, caller=None):
    """Changes the email for a PlayerAccount"""
    from web.character.models import RosterEntry, PlayerAccount, AccountHistory
    try:
        entry = RosterEntry.objects.get(player__username__iexact=player)
    except RosterEntry.DoesNotExist:
        caller.msg("No player found by that name.")
        return
    # entry.previous_emails += "%s\n" % entry.player.email
    entry.player.email = email
    entry.player.save()
    try:
        entry.current_account = PlayerAccount.objects.get(email=email)
    except PlayerAccount.DoesNotExist:
        entry.current_account = PlayerAccount.objects.create(email=email)
    entry.save()
    date = datetime.now()
    if not AccountHistory.objects.filter(account=entry.current_account, entry=entry):
        AccountHistory.objects.create(entry=entry, account=entry.current_account, start_date=date)


def add_note(player, note, caller=None):
    """Adds a gmnote to a rosterentry"""
    from web.character.models import RosterEntry
    try:
        entry = RosterEntry.objects.get(player__username__iexact=player)
    except RosterEntry.DoesNotExist:
        caller.msg("No player found by that name.")
        return
    new_note = datetime.today().strftime("\n%x: ")
    new_note += note
    # null check
    if not entry.gm_notes:
        entry.gm_notes = ""
    entry.gm_notes += new_note
    entry.save()


def create_comment(sender, receiver, message):
    """
    This helper function will be called both by the @comment command and the
    web form that leaves a comment on a character sheet. The comment is stored
    as a Msg() object, which is placed in the character.db.comments dict, which
    maps the lowercase name of the sending character to a list of any Msg()
    objects they've sent. Msg.header should be the in-game date of when the comment
    was written.
    """
    receiver.messages.add_comment(message, sender)


class CmdRosterList(ArxPlayerCommand):
    """
    @roster - Displays the roster of player characters

    Usage:
       @roster - Displays all available characters.
       @roster/active - Displays only actively played characters.
       @roster/all - Displays active as well as available characters.
       @roster <filter1, filter2,...category1, etc>=<category1 description,
                                                     category2 description,
                                                                etc >
       @roster/view - see a character's @sheet
       @roster/apply <character>=<notes> - apply to play a character

    The @roster command allows you to see lists of all active characters
    as well as all characters that are currently unplayed and available
    for applications. Passing filters as arguments allows you to see
    characters that meet all your criteria. The following basic filters
    are valid: 'male', 'female', 'young', 'adult', 'mature', 'elder',
    'married', and 'single'. There are additional filters that require an
    additional description after the '=' sign to be valid. These are
    'family', 'fealty', 'social rank', and 'concept'.

    For example, if you wanted to search for a female character, the command
    would be '@roster female'. To search for unmarried female characters, you
    would add an additional filter, so the command becomes
    '@roster female,single'. If you wanted to narrow that to only characters
    under the age of 20, it becomes '@roster female,single,young'. To see
    all unmarried female characters who are under the age of 20 who have the
    word 'noblewoman' in their concept:
    '@roster female,young,single,concept=noblewoman'. An example of multiple
    filters that require an argument might be the same search, but now only
    for members of the Grayson royal family. That would look like:
    '@roster female,young,single,concept,family=noblewoman,Grayson'

    Please note that filters are exclusive - you only see results that match
    every filter given, so mutually exclusive filters will return no matches.
    For example, '@roster young, elder' would only look for characters that
    are both simultaneously young and old.

    To see the character sheet of a specific character, please use @sheet.

    """

    key = "@roster"
    aliases = ["+roster"]
    help_category = "General"
    locks = "cmd:all()"

    def func(self):
        """Implement the command"""
        caller = self.caller
        args = self.args
        roster = get_roster_manager()
        switches = self.switches
        if not roster:
            return
        if not args:
            # list all characters in active/available rosters
            if 'all' in switches or 'active' in switches:
                char_list = roster.get_all_active_characters()
                list_characters(caller, char_list, "Active Characters", roster, False)
                if 'active' in switches:
                    return
            if 'all' in self.switches or not self.switches:
                char_list = roster.get_all_available_characters()
                list_characters(caller, char_list, "Available Characters", roster, False)
            if caller.check_permstring("Immortals") or caller.check_permstring("Wizards") or \
                    caller.check_permstring("Builders"):
                if 'all' in self.switches or 'unavailable' in self.switches:
                    char_list = roster.get_all_unavailable_characters()
                    list_characters(caller, char_list, "Unavailable Characters", roster, False)
                    if 'unavailable' in self.switches:
                        return
                if 'all' in self.switches or 'incomplete' in self.switches:
                    char_list = roster.get_all_incomplete_characters()
                    list_characters(caller, char_list, "Incomplete Characters", roster, False)
            return
        if 'view' in switches:
            caller.execute_cmd("@sheet/all %s" % args)
            return
        if 'apply' in switches:
            # will call apps_manager.add_app(char_name, char_ob, email, app_string)
            email = caller.email
            if caller.is_guest():
                # check for email
                email = caller.ndb.email
                if not email:
                    char = caller.db.char
                    if char:
                        email = char.player_ob.email
            if not email:
                caller.msg("{rYou have no defined email address, which is required to apply"
                           " to play another character.{n")
                if caller.is_guest():
                    caller.msg("{rYou can add an email address with {w@add/email <address>{n")
                else:
                    caller.msg("{rThis account is not a guest, so contact a GM to fix your email.{n")
                return
            char_name, app_string = self.lhs, self.rhs
            if not char_name or not app_string:
                caller.msg("Usage: @roster/apply <character name>=<application>")
                return
            if len(app_string) < 78:
                caller.msg("{wPlease write a bit more detailed of an application. You should indicate" +
                           " why you want to play the character, how you intend to roleplay them, etc.{n")
                return
            char_name = char_name.lower()
            apps = get_apps_manager(caller)
            if not apps:
                caller.msg("Application manager not found! Please inform the admins.")
                return
            char_ob = roster.get_character(char_name)
            if not char_ob:
                caller.msg("No such character on the roster.")
                return
            if char_ob.roster.roster.name != "Available":
                caller.msg("That character is not marked as available for applications.")
                return
            apps.add_app(char_ob, email, app_string)
            mess = "Successfully applied to play %s. " % char_name.capitalize()
            mess += "You will receive a response by email once your application has been approved or declined."
            caller.msg(mess)
            message = "{wNew character application by [%s] for %s" % (caller.key.capitalize(), char_name.capitalize())
            inform_staff(message)
            return
        if ('family' in args or 'fealty' in args or 'concept' in args) and not self.rhs:
            caller.msg("The filters of 'family', 'fealty', 'social rank', " +
                       "or 'concept' require an argument after an '='.")
            return
        if not self.rhs:
            filters = args.split(",")
            if 'all' in switches:
                match_list = roster.search_by_filters(filters)
                list_characters(caller, match_list, "Active Characters", roster, False)
            match_list = roster.search_by_filters(filters, "available")
            list_characters(caller, match_list, "Available Characters", roster, False)
            return
        rhslist = self.rhslist
        lhslist = self.lhslist
        keynames = []
        for attr_filter in lhslist:
            if attr_filter in ['family', 'fealty', 'concept', 'social rank']:
                keynames.append(attr_filter)
        if len(keynames) != len(rhslist):
            caller.msg("Not enough arguments provided for the given filters.")
            return
        filter_dict = dict(zip(keynames, rhslist))
        family = filter_dict.get('family', "None")
        fealty = filter_dict.get('fealty', "None")
        concept = filter_dict.get('concept', "None")
        social_rank = filter_dict.get('social rank', "None")
        if 'all' in switches:
            match_list = roster.search_by_filters(lhslist, "active", concept, fealty, social_rank, family)
            list_characters(caller, match_list, "Active Characters", roster, False)
        match_list = roster.search_by_filters(lhslist, "available", concept, fealty, social_rank, family)
        list_characters(caller, match_list, "Available Characters", roster, False)
        return


class CmdAdminRoster(ArxPlayerCommand):
    """
    @chroster - Changes the roster. Admin commands.

    Usage:
        @chroster/move   <entry>=<new roster area>
        @chroster/note   <entry>=<Added note>
        @chroster/email  <entry>=<new email>
        @chroster/retire <entry>=<notes>
        @chroster/gone   <entry>=<notes>
        @chroster/view <entry>
        @chroster/markavailable <entry>

    Admin for roster commands. Added characters go in unavailable
    and inactive section until moved to active section.
    """
    key = "@chroster"
    help_category = "Admin"
    locks = "cmd:perm(chroster) or perm(Wizards)"

    @staticmethod
    def award_alt_xp(alt, xp, history, current):
        if xp > current.total_xp:
            xp = current.total_xp
        altchar = alt.entry.character
        if xp > history.xp_earned:
            xp = history.xp_earned
        if not altchar.db.xp:
            altchar.db.xp = 0
        altchar.db.xp += xp

    def func(self):
        caller = self.caller
        args = self.args
        switches = self.switches
        if not args or not switches:
            caller.msg("Usage: @chroster/switches <arguments>")
            return
        from web.character.models import RosterEntry, Roster, AccountHistory
        if "markavailable" in switches:
            try:
                entry = RosterEntry.objects.get(character__db_key__iexact=self.lhs)
                if entry.roster.name == "Active":
                    self.msg("They are currently played. Use /retire instead.")
                    return
                roster = Roster.objects.get(name__iexact="Available")
                entry.roster = roster
                entry.save()
                try:
                    bb = BBoard.objects.get(db_key__iexact="Roster Changes")
                    msg = "%s has been placed on the roster and is now available for applications." % entry.character
                    url = "http://play.arxmush.org" + entry.character.get_absolute_url()
                    msg += "\nCharacter page: %s" % url
                    subject = "%s now available" % entry.character
                    bb.bb_post(self.caller, msg, subject=subject, poster_name="Roster")
                except BBoard.DoesNotExist:
                    self.msg("Board not found for posting announcement")
            except RosterEntry.DoesNotExist:
                self.msg("Could not find a character by that name.")
            # try to delete any apps
            from .jobs import get_apps_manager
            apps = get_apps_manager(caller)
            if not apps:
                return
            apps_for_char = apps.view_all_apps_for_char(args)
            if not apps_for_char:
                caller.msg("No applications found.")
                return
            pend_list = [ob for ob in apps_for_char if ob[9]]
            if not pend_list:
                caller.msg("No pending applications found.")
                return
            for pending_app in pend_list:
                app_num = pending_app[0]
                apps.delete_app(caller, app_num)
            return
        if 'add' in switches:
            from typeclasses.characters import Character
            try:
                character = Character.objects.get(db_key__iexact=self.lhs)
            except Character.DoesNotExist:
                self.msg("No character by that name.")
                return
            try:
                RosterEntry.objects.get(character=character)
                caller.msg("Character already is in the roster.")
                return
            except RosterEntry.DoesNotExist:
                active, _ = Roster.objects.get_or_create(name__iexact="active")
                targ = caller.search(self.lhs)
                if not targ:
                    return
                active.entries.create(player=targ, character=character)
                caller.msg("Character added to active roster.")
                return
        if 'move' in switches:
            lhs = self.lhs
            rhs = self.rhs
            try:
                entry = RosterEntry.objects.get(character__db_key__iexact=lhs)
                roster = Roster.objects.get(name__iexact=rhs)
                entry.roster = roster
                entry.save()
                inform_staff("%s moved %s to %s roster." % (caller, lhs, rhs))
                caller.msg("Moved %s to %s roster." % (lhs, rhs))
                return
            except Exception as err:
                caller.msg("Move failed: %s" % err)
                return
        if 'retire' in switches or 'gone' in self.switches:
            active = Roster.objects.get(name__iexact="active")
            if 'retire' in self.switches:
                new_roster = Roster.objects.get(name__iexact="available")
            else:  # character is dead/gone
                new_roster = Roster.objects.get(name__iexact="gone")
            try:
                entry = active.entries.get(character__db_key__iexact=self.lhs)
            except RosterEntry.DoesNotExist:
                caller.msg("Character not found in active roster.")
                return
            entry.roster = new_roster
            current = entry.current_account
            xp = entry.character.db.xp or 0
            if current:
                try:
                    history = AccountHistory.objects.get(account=current, entry=entry)
                    if xp < 0:
                        xp = 0
                    try:
                        alt = AccountHistory.objects.get(Q(account=current) & ~Q(entry=entry) &
                                                         Q(end_date__isnull=True))
                        self.award_alt_xp(alt, xp, history, current)
                    except AccountHistory.DoesNotExist:
                        if xp > current.total_xp:
                            xp = current.total_xp
                        # null check
                        if not current.gm_notes:
                            current.gm_notes = ""
                        current.gm_notes += "\n\nUnspent xp: %s" % xp
                        current.save()
                    except AccountHistory.MultipleObjectsReturned:
                        caller.msg("ERROR: Found more than one account. Using the first.")
                        alt = AccountHistory.objects.filter(Q(account=current) & ~Q(entry=entry)).exclude(
                            end_date__isnull=False).first()
                        self.award_alt_xp(alt, xp, history, current)
                    except Exception as err:
                        import traceback
                        print("{rEncountered this error when trying to transfer xp{n:\n%s" % err)
                        traceback.print_exc()
                    entry.character.db.xp = 0
                    entry.character.db.total_xp = 0
                except AccountHistory.DoesNotExist:
                    history = AccountHistory.objects.create(account=current, entry=entry)
                except AccountHistory.MultipleObjectsReturned:
                    history = AccountHistory.objects.filter(account=current, entry=entry).last()
                entry.current_account = None
                entry.action_points = 100
                date = datetime.now()
                history.end_date = date
                if not history.gm_notes and self.rhs:
                    history.gm_notes = self.rhs
                elif self.rhs:
                    history.gm_notes += self.rhs
                history.save()
            # set up password
            # noinspection PyBroadException
            try:
                import string
                import random
                newpass = ''.join(random.choice(string.ascii_uppercase + string.digits) for _ in range(8))
                entry.player.set_password(newpass)
                entry.player.save()
                caller.msg("Random password generated for %s." % entry.player)
            except Exception:
                import traceback
                traceback.print_exc()
                caller.msg("Error when setting new password. Logged.")
            inform_staff("%s has returned %s to the %s roster." % (caller, self.lhs, new_roster.name))
            entry.save()
            if "retire" in self.switches:
                try:
                    bb = BBoard.objects.get(db_key__iexact="Roster Changes")
                    msg = "%s no longer has an active player and is now available for applications." % entry.character
                    url = "http://play.arxmush.org" + entry.character.get_absolute_url()
                    msg += "\nCharacter page: %s" % url
                    subject = "%s now available" % entry.character
                    bb.bb_post(self.caller, msg, subject=subject, poster_name="Roster")
                except BBoard.DoesNotExist:
                    self.msg("Board not found for posting announcement")
            from server.utils.arx_utils import post_roster_cleanup
            post_roster_cleanup(entry)
            return
        if 'view' in switches:
            try:
                entry = RosterEntry.objects.get(character__db_key__iexact=self.args)
            except RosterEntry.DoesNotExist:
                caller.msg("No character found by that name.")
                return
            caller.msg("{w" + "-"*20 + "{n")
            caller.msg("{wPlayer Object:{n %s {wID:{n %s" % (entry.player.key, entry.player.id))
            caller.msg("{wEmail{n: %s" % entry.player.email)
            line = "{wCharacter: {n"
            line += entry.character.key
            line += " {wID:{n %s" % entry.character.id
            caller.msg(line)
            line = "{wGM Notes:{n " + entry.gm_notes
            caller.msg(line)
            if entry.current_account:
                caller.msg("{wCurrent Account:{n %s" % entry.current_account)
                caller.msg("{wAlts:{n %s" % ", ".join(str(ob) for ob in entry.alts))
            return
        if 'email' in switches:
            lhs, rhs = self.lhs, self.rhs
            if not lhs or not rhs:
                caller.msg("Usage: @chroster/email user=email")
                return
            change_email(lhs, rhs, caller)
            inform_staff("%s changed email for %s in roster." % (caller, lhs))
            caller.msg("Email for %s changed to %s." % (lhs, rhs))
            return
        if 'note' in switches:
            lhs = self.lhs
            if not lhs:
                caller.msg("Usage: @chroster/note <character>=<note>")
                return
            if not self.rhs:
                caller.msg("Cannot add an empty note.")
                return
            add_note(lhs, self.rhs, caller)
            inform_staff("%s added a note to %s in roster." % (caller, lhs))
            caller.msg("New note added.")
            return


def display_header(caller, character, show_hidden=False):
    """
    Header information. Name, Desc, etc.
    """
    if not caller or not character:
        return
    longname = character.db.longname
    if not longname:
        longname = character.key
        if not longname:
            longname = "Unknown"
    longname.capitalize()
    longname = longname.center(60)
    quote = character.db.quote
    if not quote:
        quote = ""
    else:
        quote = '"' + quote + '"'
        quote = quote.center(60)
    srank = character.db.social_rank
    if not srank:
        srank = "Unknown"
    concept = character.db.concept
    if not concept:
        concept = "Unknown"
    fealty = character.db.fealty
    if not fealty:
        fealty = "Unknown"
    fealty = fealty.capitalize()
    family = character.db.family
    if not family:
        family = "Unknown"
    family = family.capitalize()
    gender = character.db.gender
    if not gender:
        gender = "Unknown"
    gender = gender.capitalize()
    age = character.db.age
    if not age:
        age = "Unknown"
    else:
        age = str(age)
    birth = character.db.birthday
    if not birth:
        birth = "Unknown"
    religion = character.db.religion
    if not religion:
        religion = "Unknown"
    vocation = character.db.vocation
    if not vocation:
        vocation = "Unknown"
    vocation = vocation.capitalize()
    height = character.db.height or ""
    eyecolor = character.db.eyecolor or ""
    eyecolor = eyecolor.title()
    haircolor = character.db.haircolor or ""
    haircolor = haircolor.title()
    skintone = character.db.skintone or ""
    skintone = skintone.title()
    marital_status = character.db.marital_status or "Single"

    header = \
        """
{w%(longname)s{n
%(quote)s
{w==================================================================={n
{wSocial Rank:{n %(srank)-20s {wConcept:{n %(concept)-20s
{wFealty:{n %(fealty)-25s {wFamily:{n %(family)-20s
{wGender:{n %(gender)-25s {wAge:{n %(age)-20s
{wBirthday:{n %(birth)-23s {wReligion:{n %(religion)-20s
{wVocation:{n %(vocation)-23s {wHeight:{n %(height)-20s
{wEye Color:{n %(eyecolor)-22s {wHair Color:{n %(haircolor)-20s
{wSkin Tone:{n %(skintone)-22s {wMarital Status:{n %(marital_status)-20s
        """ % {'longname': longname, 'quote': utils.fill(quote), 'srank': srank,
               'concept': concept, 'fealty': fealty, 'family': family,
               'gender': gender, 'age': age, 'birth': birth, 'religion': religion,
               'vocation': vocation, 'height': height, 'eyecolor': eyecolor,
               'haircolor': haircolor, 'skintone': skintone, 'marital_status': marital_status,
               }
    caller.msg(header)
    full_titles = character.titles
    if full_titles:
        caller.msg("{wFull titles:{n %s" % full_titles)
    if character.db.obituary:
        caller.msg("{wObituary{n: %s" % character.db.obituary)
    desc = character.perm_desc
    if not desc:
        desc = "No description set."
    if show_hidden:
        rconcept = character.db.real_concept
        rage = character.db.real_age
        if rconcept or rage:
            mssg = ""
            if rconcept:
                mssg = "{w(Real Concept):{n %s \t\t\t" % rconcept
            if rage:
                mssg += "{w(Real Age):{n %s" % rage
            caller.msg(mssg)
    caller.msg("{wDescription:{n \n%s\n" % desc)
    return


def display_stats(caller, character):
    """
    Display character attributes. Str, int, etc.
    """
    title = "Stats"
    title = title.center(60)
    # It might make more sense to have a 3 character variable for
    # strength named 'str', but rather not be identical to str cast
    stg = character.db.strength
    if not stg:
        stg = 0
    dex = character.db.dexterity
    if not dex:
        dex = 0
    sta = character.db.stamina
    if not sta:
        sta = 0
    cha = character.db.charm
    if not cha:
        cha = 0
    cmd = character.db.command
    if not cmd:
        cmd = 0
    comp = character.db.composure
    if not comp:
        comp = 0
    # As above for str, so for using intel for int
    intel = character.db.intellect
    if not intel:
        intel = 0
    per = character.db.perception
    if not per:
        per = 0
    wit = character.db.wits
    if not wit:
        wit = 0

    disp = \
        """
{w==================================================================={n
{w%(title)s{n

{wPhysical                Social                Mental

{wStrength:{n %(stg)s            {wCharm:{n %(cha)s             {wIntellect:{n %(intel)s
{wDexterity:{n %(dex)s           {wCommand:{n %(cmd)s           {wPerception:{n %(per)s
{wStamina:{n %(sta)s             {wComposure:{n %(cmp)s         {wWits:{n %(wit)s
        """ % {'title': title, 'stg': stg, 'cha': cha, 'intel': intel,
               'dex': dex, 'cmd': cmd, 'per': per, 'sta': sta, 'cmp': comp,
               'wit': wit
               }
    disp = disp.rstrip()
    caller.msg(disp)
    mana = character.db.mana
    if not mana:
        mana = 0
    luck = character.db.luck
    if not luck:
        luck = 0
    will = character.db.willpower
    if not will:
        will = 0
    title = "Special Stats"
    title = title.center(60)
    disp = \
        """
{w%(title)s{n

{wMana:{n %(mana)s                {wLuck:{n %(luck)s             {wWillpower:{n %(will)s
        """ % {'title': title, 'mana': mana, 'luck': luck, 'will': will}
    disp = disp.rstrip()
    caller.msg(disp)
    pass


def display_title(caller, title):
    """Displays title and for a character"""
    title = title.center(60)
    disp = \
        """
{w==================================================================={n
{w%(title)s{n
        """ % {'title': title}
    caller.msg(disp)


def display_skills(caller, character):
    """
    Display skills the character knows.
    """
    def format_skillstr(skill_name, skill_value):
        """Helper function for formatting how skills are displayed"""
        skstr = "{w%s: {n%s" % (skill_name.capitalize(), str(skill_value))
        skstr = "%-22s" % skstr
        return skstr
    title = "Skills"
    skills = character.db.skills
    if not skills:
        skillstr = "No skills known."
    else:
        skillstr = ""
        skills = character.db.skills.items()
        skills = sorted(skills)
        skills_count = 0
        for skill, value in skills:
            if value <= 0:
                continue
            skills_count += 1
            skillstr += format_skillstr(skill, value)
            # only have 4 skills per line for formatting
            if skills_count % 4 == 0:
                skillstr += "\n"
    display_title(caller, title)
    caller.msg(skillstr)
    try:
        dompc = character.player_ob.Dominion
        domskills = ("population", "income", "farming", "productivity",
                     "upkeep", "loyalty", "warfare")
        skillstr = ""
        skills_count = 0
        title = "Dominion Influence"
        for skill in domskills:
            value = getattr(dompc, skill)
            if value > 0:
                skills_count += 1
                skillstr += format_skillstr(skill, value)
                if skills_count % 4 == 0:
                    skillstr += "\n"
        if skillstr:
            display_title(caller, title)
            caller.msg(skillstr)
    except AttributeError:
        pass


def display_abilities(caller, character):
    """
    Display magical abilities and attributes tied to that.
    """
    title = "Abilities"
    abilities = character.db.abilities
    if not abilities:
        abilstr = "No abilities known."
    else:
        abilstr = ""
        abilities = character.db.abilities.items()
        abilities = sorted(abilities)
        abilities_count = 0
        for ability, value in abilities:
            abilities_count += 1
            abstr = "{w" + ability.capitalize() + ": {n" + str(value)
            abstr = "%-22s" % abstr
            abilstr += abstr
            # only have 4 skills per line for formatting
            if abilities_count % 4 == 0:
                abilstr += "\n"
    display_title(caller, title)
    caller.msg(abilstr)


def display_relationships(caller, character, show_hidden=False):
    """
    Display short version of relationships. Long will
    be done by @relationship command separately.
    """
    if hasattr(character, 'get_fancy_name'):
        name = character.get_fancy_name(short=False, display_mask=False)
    else:
        name = character.key
    if not name:
        name = "Unknown"
    if character.player_ob and hasattr(character.player_ob, 'Dominion'):
        dompc = character.player_ob.Dominion
        if dompc.patron:
            caller.msg("{wPatron:{n %s" % str(dompc.patron))
        proteges = dompc.proteges.all()
        if proteges:
            caller.msg("{wProteges:{n %s" % ", ".join(str(ob) for ob in proteges))
    caller.msg("\n{wSocial circle for {c%s{n:\n------------------------------------" % name)

    # relationship_short is a dict of types of relationships to a list of tuple of
    # character name and a very brief (2-3 word) description enclosed in parens.
    # More detailed relationships will be in character.db.relationships
    relationships = character.db.relationship_short
    if not relationships:
        caller.msg("No relationships found.")
        return
    showed_matches = False
    for rel_type, rel_value in sorted(relationships.items()):
        # rel_type will be 'Parent', 'Sibling', 'Friend', 'Enemy', etc
        # display it either if it's not secret, or if show_hidden is True
        if rel_type != 'secret' or show_hidden:
            if rel_value:
                showed_matches = True
                disp = "{w%s: {n" % rel_type.capitalize()
                entrylist = []
                for entry in sorted(rel_value):
                    name, desc = entry
                    entrystr = "%s (%s)" % (name.title(), desc)
                    entrylist.append(entrystr)
                value_str = ", ".join(entrylist)
                disp += value_str
                caller.msg(disp)
    if not showed_matches:
        # everything was secret that we didn't display.
        caller.msg("No relationships found.")
    pass


def display_secrets(caller, character, secret_num):
    """
    Display secrets
    """
    secrets = character.messages.secrets
    caller.msg("{wSecrets for %s" % character.key)
    if not secrets:
        caller.msg("No secrets to display.")
        return
    if not secret_num:
        caller.msg(character.messages.get_secrets_list_display())
    else:
        show_notes = caller.check_permstring("builders")
        caller.msg(character.messages.get_secret_display(secret_number=secret_num, show_gm_notes=show_notes))


# noinspection PyUnusedLocal
def display_timeline(caller, character):
    """
    Display character timeline
    """
    pass


def display_recognition(caller, charob):
    """
    Displays honorifics earned by charob
    Args:
        caller: Player who is viewing this
        charob: Character we're viewing
    """
    msg = "\n{wPositions, titles, or actions that have earned attention for {c%s{n\n" % charob.key
    actions = charob.player_ob.Dominion.assets.honorifics.all()
    for action in actions:
        msg += "\n  {wTitle:{n %s\n" % action.title
        msg += "  {wAmount:{n %d\n" % action.amount
        msg += "  {wDescription:{n %s\n" % action.description
    if not actions:
        msg += "\n  There's no record of any actions that have earned them special acclaim or notoriety."
    propriety = ", ".join("%s (%s)" % ob for ob in
                          charob.player_ob.Dominion.assets.proprieties.values_list('name', 'percentage'))
    msg += "\n\n{wPropriety Modifiers:{n %s" % propriety
    favor = "\n".join(ob.favor_description for ob in
                      charob.player_ob.Dominion.reputations.filter(Q(favor__gt=0) | Q(favor__lt=0)))
    if favor:
        msg += "\n\n{wModifiers from Organization that hold them in favor/disfavor{n:\n%s" % favor
    caller.msg(msg)

class CmdPropriety(ArxPlayerCommand):
    """
    Usage:
        @Proprieties
        @Proprieties <propriety title>

    Propriety in Arx is a measure of whether a character conflicts or adheres to the societal norms expected of them by all of Arvani society, in ways that change how they are viewed. This could be appealing to societal biases and being viewed more positively than they otherwise would, or being viewed more negatively because they grow to represent aspects of Arvani culture that are condemned. Propriety modifiers are percentage modifiers on the fame value a character has, so a character with positive propriety finds their fame amplified, while a character with negative propriety finds their fame reduced. This does mean that the more famous a character is, the more benefit or penalty they receive by adhering to or conflicting with thematic social mores. Propriety mods are only reflective of near universal social mores, and regional specific principles are not included, and will be reflected in the respect scores from those great houses. Some regional principles will conflict with the rest of Arvani standards of propriety.

<<<<<<< HEAD
    If a propriety mod would be appropriate to a character, it can be +requested with a justification, if it is reflective of current or past RP and is not in dispute whether it happened, such as a white journal or public statement that represents a societal stance that's listed. Characters wishing to overturn propriety mods can pursue @actions such as social campaigns to try to reverse public opinion.
    """
    key = "@Proprieties"
    aliases = []
    help_category = "General"
    locks = "cmd:all()"
    def func(self):
        string=""
        ending=""
        if self.lhs:
            try:
                propriety=Propriety.objects.get(name__iexact=self.lhs)
            except (Propriety.DoesNotExist,AttributeError):
                    self.msg("There's no propriety known as %s" % self.lhs)
                    return
            if self.lhs.endswith("y") or self.lhs.endswith("d") or self.lhs.endswith("s"):
                pass
            elif self.lhs.endswith("h"):
                ending+="es"
            else: 
                ending+="s"
            string="These are known to be {}{}".format(self.lhs,ending)
            for owner in propriety.owners.all():
=======
class CmdPropriety(ArxPlayerCommand):
    """
    Usage:
        @Proprieties
        @Proprieties[/all] <propriety title>

    Propriety in Arx is a measure of whether a character conflicts or adheres
    to the societal norms expected of them by all of Arvani society, in ways
    that change how they are viewed. This could be appealing to societal
    biases and being viewed more positively than they otherwise would, or
    being viewed more negatively because they grow to represent aspects of
    Arvani culture that are condemned. Propriety modifiers are percentage
    modifiers on the fame value a character has, so a character with positive
    propriety finds their fame amplified, while a character with negative
    propriety finds their fame reduced. This does mean that the more famous
    a character is, the more benefit or penalty they receive by adhering to
    or conflicting with thematic social mores. Propriety mods are only
    reflective of near universal social mores, and regional specific
    principles are not included, and will be reflected in the respect scores
    from those great houses. Some regional principles will conflict with the
    rest of Arvani standards of propriety.

    If a propriety mod would be appropriate to a character, it can be
    +requested with a justification, if it is reflective of current or past
    RP and is not in dispute whether it happened, such as a white journal or
    public statement that represents a societal stance that's listed.
    Characters wishing to overturn propriety mods can pursue @actions such as
    social campaigns to try to reverse public opinion.
    """
    key = "@Proprieties"
    aliases = []
    help_category = "Social"
    help_entry_tags = ["propriety"]
    locks = "cmd:all()"

    def list_propriety_owners(self):
        """Returns a string listing characters and orgs who carry the given propriety/reputation."""
        string = ""
        try:
            propriety = Propriety.objects.get(name__iexact=self.lhs)
        except (Propriety.DoesNotExist, AttributeError):
                return "There's no propriety known as '%s'." % self.lhs
        reputation = " with the '{}' reputation".format(str(propriety).title())
        owners = propriety.owners.all()
        if not owners:
            string = "No one is currently spoken of{}.".format(reputation)
        orgs = (owners.filter(organization_owner__isnull=False)
                      .exclude(organization_owner__secret=True).order_by('organization_owner__name'))
        ppl = owners.filter(player__isnull=False).order_by('player__player__username')
        if not self.check_switches(["all"]):  # only get active ppl
            ppl = ppl.filter(player__player__roster__roster__name="Active")
        if ppl:
            def find_longname(owner):
>>>>>>> 46740e69
                longname = owner.player.player.char_ob.db.longname
                if not longname:
                    longname = owner.player.player.char_ob.key
                if not longname:
                    longname = "Unknown"
<<<<<<< HEAD
                string+="\n"+longname
        else:
            proprieties=Propriety.objects.all()
            string+="{:20} {}".format("Title","Propriety")
            for propriety in proprieties:
                string+="\n{:20} {:>9}".format(propriety.name,propriety.percentage)
        self.msg(string)
        return
            
=======
                return longname

            string += "|wIndividuals{}:|n ".format(reputation)
            string += list_to_string([find_longname(person) for person in ppl])
            string += "\n"
        if orgs:
            string += "|wOrganizations{}:|n ".format(reputation)
            string += list_to_string(list(orgs))
        return string

    def func(self):
        if self.lhs:
            string = self.list_propriety_owners()
        else:
            proprieties = Propriety.objects.all()
            string = "{:25} {}".format("Title", "Propriety")
            for propriety in proprieties:
                string += "\n{:25} {:>9}".format(propriety.name, propriety.percentage)
        self.msg(string)
        return


>>>>>>> 46740e69
class CmdSheet(ArxPlayerCommand):
    """
    @sheet - Displays a character's sheet.

    Usage:
        @sheet <character name>
        @sheet/social <character name>
        @sheet/relationships <character name>
        @sheet/relationships <character>=<other character>
        @sheet/privaterels <character name>
        @sheet/privaterels <character name>=<other character>
        @sheet/secrets
        @sheet/visions
        @sheet/plots <character>=<#>
        @sheet/actions <character>=<#>
        @sheet/background <character>
        @sheet/personality <character>
        @sheet/recognition <character>
        @sheet/knacks <character>
        @sheet/desc
        @sheet/stats
        @sheet/all

    Displays the character sheet of a player character. Only public
    information is displayed for a character you do not own, such
    as public relationships, and comments which are public statements
    and widely known gossip.

    @sheet/background displays a character's background written in
    the character's own words. @sheet/info displays notes about the
    character's personality. @sheet/relationships is a brief outline
    of the character's relationships. @sheet/comments displays quotes
    from other characters that display their publicly known opinions
    upon that character. @sheet/recognition displays public actions
    that have earned the character fame or notoriety.
    """
    key = "@sheet"
    aliases = ["+sheet", "sheet"]
    help_category = "General"
    locks = "cmd:all()"
    private_switches = ("secrets", "secret", "visions", "vision", "actions", "plots", "goals", "knacks")
    public_switches = ('social', 'background', 'info', 'personality', 'recognition')

    def func(self):
        """Executes sheet command"""
        caller = self.caller
        switches = self.switches
        if 'all' in switches:
            charob, show_hidden = self.get_character()
            if not charob:
                return
            display_header(caller, charob, show_hidden)
            if show_hidden:
                display_stats(caller, charob)
                display_skills(caller, charob)
                display_abilities(caller, charob)
                display_secrets(caller, charob, self.get_num_from_args())
                self.display_visions(charob)
            display_relationships(caller, charob, show_hidden)
            bground = charob.db.background
            if not bground:
                bground = "No background written yet."
            caller.msg("\n{wBackground:{n\n" + bground)
            pers = charob.db.personality
            if not pers:
                pers = "No personality written yet."
            caller.msg("\n{wPersonality:{n\n " + pers)
            return
        if not switches or 'desc' in switches or 'stats' in switches:
            charob, show_hidden = self.get_character()
            if not charob:
                return
            if 'stats' not in switches:
                display_header(caller, charob, show_hidden)
            if show_hidden and 'desc' not in switches:
                display_stats(caller, charob)
                display_skills(caller, charob)
                display_abilities(caller, charob)
            return
        if self.check_switches(self.private_switches):
            check_storyactions = ('actions' in switches or 'storyrequests' in switches) and self.rhs
            charob, show_hidden = self.get_character(check_storyactions)
            if not charob:
                return
            if not show_hidden:
                self.msg("You lack permission to view them.")
                return
            if 'secrets' in switches or 'secret' in switches:
                display_secrets(caller, charob, self.get_num_from_args())
                return
            if 'visions' in switches or 'vision' in switches:
                self.display_visions(charob)
                return
            if 'actions' in switches or 'storyrequests' in switches:
                self.display_storyactions(charob)
                return
            if 'plots' in switches:
                return self.display_plots(charob)
            if 'goals' in switches:
                return self.display_goals(charob)
            if 'knacks' in switches:
                return self.msg(charob.mods.display_knacks())
        if self.check_switches(self.public_switches):
            charob, show_hidden = self.get_character()
            if not charob:
                return
            if 'social' in switches:
                display_relationships(caller, charob, show_hidden)
                return
            elif 'background' in switches:
                bground = charob.db.background
                if not bground:
                    bground = "No background written yet."
                caller.msg("{wBackground:{n\n" + bground)
                return
            elif 'personality' in switches:
                pers = charob.db.personality
                if not pers:
                    pers = "No personality written yet."
                caller.msg("{wPersonality:{n\n " + pers)
                return
            elif "recognition" in switches:
                display_recognition(caller, charob)
            return
        if 'relationships' in self.switches or 'privaterels' in self.switches:
            targ = None
            if self.rhs:
                targ = caller.search(self.rhs)
                if not targ:
                    return
                targ = targ.char_ob
            if not self.lhs:
                char = caller
            else:
                char = caller.search(self.lhs)
            if not char:
                return
            char = char.char_ob
            if not char:
                caller.msg("No character found.")
                return
            journal = char.messages.white_relationships if 'privaterels' not in self.switches else \
                char.messages.black_relationships
            jname = "White Journal" if 'privaterels' not in self.switches else "Black Journal"
            if not targ:
                # we just display the most recent relationship status for each character
                caller.msg("Relationships you are permitted to read in {c%s{n's %s:" % (char, jname))
                for name in journal:
                    msglist = journal[name]
                    msglist = [msg for msg in msglist if msg.access(caller, 'read')]
                    if not msglist:
                        continue
                    msg = msglist[0]
                    caller.msg("\nMost recent relationship note on %s:" % name)
                    caller.msg(char.messages.disp_entry(msg))
                    # add viewer to receivers
                    msg.receivers = caller
                return
            caller.msg("Relationship notes you are permitted to read for {c%s{n in {c%s{n's %s:" % (targ, char, jname))
            msglist = [_msg for _msg in journal.get(targ.key.lower(), []) if _msg.access(caller, 'read')]
            if not msglist:
                caller.msg("No entries for %s." % targ)
                return
            for msg in msglist:
                caller.msg("\n" + char.messages.disp_entry(msg))
                msg.receivers = caller
            return
        caller.msg("Usage: @sheet/switches <character>")
        return

    def get_character(self, check_storyactions=False):
        """
        Gets character and whether we have permission to view.

        Returns:
            charob, show_hidden: tuple of Character and bool. Character is who we're viewing,
                the bool is whether we're allowed to view.
        """
        caller = self.caller
        args = self.lhs
        show_hidden = False
        if caller.check_permstring("builders"):
            show_hidden = True
        my_char = caller.char_ob if not caller.is_guest() else caller.db.char
        if not args or args.isdigit():
            charob = my_char
            show_hidden = True
        else:
            playob = caller.search(args)
            if not playob:
                caller.msg("No character found by that name.")
                return None, False
            charob = playob.char_ob
        if not charob:
            caller.msg("No character found to @sheet.")
            return None, False
        if my_char == charob:
            return charob, True
        if check_storyactions:
            return charob, show_hidden
        try:
            r_name = charob.roster.roster.name
        except AttributeError:
            self.msg("That character cannot be viewed.")
            return None, False
        if r_name not in ("Active", "Available", "Gone") and not show_hidden:
            caller.msg("That character is an npc and cannot be viewed.")
            return None, False
        return charob, show_hidden

    def display_storyactions(self, charob):
        """
        Displays a list of story actions or body of specified request

            Args:
                charob (ObjectDB): Character object to retrieve requests from
        """
        player = charob.player_ob
        # Get storyrequests from this player object
        actions = player.past_participated_actions
        # check self.rhs - if not self.rhs, list # of all of them
        action_num = self.get_num_from_args()
        if not action_num:
            table = prettytable.PrettyTable(["{wID", "{wSubmitting Player", "{wTopic{n", "{wCrisis{n"])
            for ob in actions:
                table.add_row([str(ob.id), str(ob.author), str(ob.topic), str(ob.plot)])
            # send table to player and return
            self.msg("%s" % table)
            return
        # have self.rhs: get storyrequest, print its display().
        from world.dominion.plots.models import PlotAction
        try:
            action = actions.get(id=action_num)
        except (PlotAction.DoesNotExist, ValueError):
            self.msg("No Story Action matches that ID #.")
        else:
            self.msg(action.view_action(caller=self.caller, disp_pending=False, disp_old=False, disp_ooc=False))

    def display_plots(self, charob):
        """Displays a list of plots or specific plot"""
        from world.dominion.plots.models import PCPlotInvolvement, Plot
        plots = charob.dompc.active_plots
        recruiter = (PCPlotInvolvement.objects.exclude(recruiter_story="")
                                              .filter(admin_status__gte=PCPlotInvolvement.RECRUITER))
        recruiting = (plots.filter(dompc_involvement__in=recruiter).distinct())
        plot_num = self.get_num_from_args()
        if not plot_num:
            from evennia.utils.evtable import EvTable
            table = EvTable("{wID", "{wName", "{wSummary", width=78, border="cells")
            for ob in plots:
                color = "|c" if ob in recruiting else ""
                plot_id = "%s%s" % (color, ob.id)
                name = "%s%s" % (color, ob.name)
                headline = "%s%s" % (color, ob.headline)
                table.add_row(plot_id, name, headline)
            table.reformat_column(0, width=8)
            table.reformat_column(1, width=22)
            table.reformat_column(2, width=48)
            self.msg(str(table))
        else:
            try:
                plot = plots.get(id=plot_num)
            except (Plot.DoesNotExist, TypeError, ValueError):
                self.msg("No plot matches that ID #.")
            else:
                self.msg(plot.display())

    def display_goals(self, charob):
        """Displays a list of goals or specific goal"""
        goals = charob.roster.goals.all()
        goal_num = self.get_num_from_args()
        if not goal_num:
            from evennia.utils.evtable import EvTable
            table = EvTable("{wID", "{wSummary", "{wStatus", "{wPlot{n", width=78, border="cells")
            for ob in goals:
                table.add_row(str(ob.id), ob.summary, ob.get_status_display(), ob.plot)
            table.reformat_column(0, width=8)
            table.reformat_column(1, width=38)
            table.reformat_column(2, width=12)
            table.reformat_column(3, width=20)
            self.msg(str(table))
        else:
            from web.character.models import Goal
            try:
                goal = goals.get(id=goal_num)
            except (Goal.DoesNotExist, TypeError, ValueError):
                self.msg("No goal matches that ID #.")
            else:
                self.msg(goal.display())

    def display_visions(self, character):
        """
        Displays a list of visions or body of specified request.

        Args:
            character (ObjectDB): Character object to look at visions for
        """
        visions = character.messages.visions
        self.msg("{wVisions experienced by %s" % character.key)
        if not visions:
            self.msg("No visions to display.")
            return
        vision_num = self.get_num_from_args()
        if not vision_num:
            self.msg(character.messages.get_vision_list_display())
        else:
            show_notes = self.caller.check_permstring("builder")
            self.msg(character.messages.get_vision_display(vision_number=vision_num, show_gm_notes=show_notes))

    def get_num_from_args(self):
        """
        Gets the string that should have our number. If we only have one thing and it's a number,
        return that. Otherwise, return self.rhs.
        Returns:
            The string that should hold the number, or None if no matches.
        """
        if self.lhs and self.lhs.isdigit():
            return self.lhs
        return self.rhs


class CmdRelationship(ArxPlayerCommand):
    """
    @relationship - Displays information on a relationship.

    Usage:
        @relationship <name>[=<name>]
        @relationship/list <name>
        @relationship/new <name>=<description>
        @relationship/change <name>=<description>
        @relationship/newprivate <name>=<description>
        @relationship/changeprivate <name>=<description>
        @relationship/short <relationship type>=<name>,<desc>
        @relationship/changeshort <oldtype>,<newtype>=<name>,<desc>
        @relationship/delshort <name>

    Displays information on a relationship with another character,
    written from your character's IC point of view. Descriptions
    should be written in first person. Old relationships are never
    erased - when they are changed, the old relationship notes are
    stored with a timestamp to show how the relationship changed over
    time. Dates of relationship changes will be noted in a character's
    timeline to identify significant events for character development.
    Every relationship that you add should also have a short
    relationship added to it via @relationship/short, with 'secret'
    being the type for secret relationships. Those are not publicly
    viewable by other players.

    To list the relationships of other players, use the /list switch.
    To list your own, simply use @relationship with no arguments.

    For @relationship/short, this builds the {w@sheet/social{n tree
    on a character's sheet, such as friends, family, acquaintances,
    and enemies. For example:
    @relationship/short friend=percy,war buddy

    To create a new relationship or update an existing one, use
    @relationship/change.
    """
    key = "relationship"
    aliases = ["relationships"]
    help_category = "Social"
    locks = "cmd:all()"
    typelist = ['parent', 'sibling', 'friend', 'enemy', 'frenemy', 'family', 'client', 'patron', 'protege',
                'acquaintance', 'secret', 'rival', 'ally', 'spouse', 'The Crown', 'Crownlands', 'Oathlands',
                'Lyceum', 'Mourning Isles', 'Northlands', 'deceased']

    # noinspection PyUnusedLocal
    def get_help(self, caller, cmdset):
        """Returns docstr plus the types of shortrels"""
        msg = self.__doc__ + "\n\nShort relationship types: %s" % ", ".join(self.typelist)
        return msg

    def func(self):
        """Executes relationship command"""
        caller = self.caller
        args = self.args
        switches = self.switches
        charob = caller.char_ob
        # builders can see /list info
        show_hidden = caller.check_permstring("builders")
        # check if it's a guest modifying their character
        if not charob:
            charob = caller.ndb.char
        if not charob:
            caller.msg("No character found.")
            return
        white = True
        if "newprivate" in self.switches:
            self.switches.append("changeprivate")
        if "changeprivate" in self.switches:
            white = False
        if "new" in self.switches:
            self.switches.append("change")
        jname = "White Journal" if white else "Black Journal"
        if not args or 'list' in self.switches:
            if 'list' in self.switches:
                old = charob
                charob = caller.search(self.lhs)
                if not charob:
                    return
                charob = charob.char_ob
                if not charob:
                    caller.msg("No character.")
                    return
                # check to see if this is caller's own character, if so, we show hidden stuff
                if old == charob:
                    show_hidden = True
            if show_hidden:
                rels = dict(charob.messages.white_relationships.items() + charob.messages.black_relationships.items())
            else:
                rels = dict(charob.messages.white_relationships.items())
            # display list of relationships
            if not rels:
                caller.msg("No relationships found.")
            else:
                caller.msg("{w%s has relationships with the following characters:{n" % charob.key)
                caller.msg("{w--------------------------------------------{n")
                disp = ", ".join(key for key in sorted(rels.keys()))
                caller.msg(disp)
                caller.msg("To see the individual relationships, use {w@relationship %s=<name>{n" % charob.key)
            caller.msg("\nSocial information for %s:" % charob.key)
            caller.execute_cmd("@sheet/social %s" % charob.key)
            return
        if not switches:
            if not self.lhs and self.rhs:
                char = charob
                name = self.rhs.lower()
            elif self.lhs and not self.rhs:
                char = charob
                name = self.lhs.lower()
            else:
                char = caller.search(self.lhs)
                if not char:
                    return
                char = char.char_ob
                if not char:
                    caller.msg("No character.")
                    return
                name = self.rhs.lower()
            white = char.messages.white_relationships
            black = char.messages.black_relationships
            rels = {k: white.get(k, []) + black.get(k, []) for k in set(white.keys() + black.keys())}
            if not rels:
                caller.msg("No relationships found.")
                return
            entries = rels.get(name, [])
            entries = [msg for msg in entries if msg.access(caller, 'read') or 'white_journal' in msg.tags.all()]
            if not entries:
                caller.msg("No relationship found.")
                return
            if self.rhs:
                caller.msg("{wRelationship of %s to %s:{n" % (self.lhs.capitalize(), self.rhs.capitalize()))
            else:
                caller.msg("{wRelationship with %s:{n" % args.capitalize())
            sep = "{w-------------------------------------------------------------------{n"
            caller.msg(sep)
            for msg in entries:
                jname = "{wJournal:{n %s\n" % ("White Journal" if msg in white.get(self.rhs.lower() if self.rhs
                                                                                   else self.args.lower(), [])
                                               else "Black Reflection")
                caller.msg("\n" + jname + charob.messages.disp_entry(msg), options={'box': True})
                msg.receivers = caller
            return
        lhs = self.lhs
        rhs = self.rhs
        if (not lhs or not rhs) and 'delshort' not in switches:
            caller.msg("Usage: @relationship/switches <name>=<description>")
            return
        # lhs will be used for keys, so need to make sure always lower case
        lhs = lhs.lower()
        desc = rhs
        if 'change' in switches or 'changeprivate' in switches:
            targ = caller.search(lhs)
            if not targ:
                return
            targ = targ.char_ob
            if not targ:
                caller.msg("No character found.")
                return
            msg = charob.messages.add_relationship(desc, targ, white)
            caller.msg("Entry added to %s:\n%s" % (jname, msg))
            caller.msg("Relationship note added. If the 'type' of relationship has changed, "
                       "such as a friend becoming an enemy, please adjust it with /changeshort.")
            if white:
                charob.msg_watchlist("A character you are watching, {c%s{n, has updated their white journal." % caller)
            return
        if 'short' in switches:
            rhslist = self.rhslist
            rel_types = [ob.lower() for ob in self.typelist]
            if lhs not in rel_types:
                caller.msg("The type of relationship must be in: %s." % ", ".join(self.typelist))
                return
            if len(rhslist) < 2:
                caller.msg("Usage: @relationship/short <type>=<name>,<desc>")
                return
            name = rhslist[0].title()
            desc = ", ".join(rhslist[1:])
            name = name.rstrip()
            desc = desc.lstrip()
            # if there's no relationship tree yet, initialize it as an empty dict
            if not charob.db.relationship_short:
                charob.db.relationship_short = {}
            # if that type of relationship doesn't exist, add it
            if not charob.db.relationship_short.get(lhs):
                charob.db.relationship_short[lhs] = [(name, desc)]
                caller.msg("Short relationship added to tree.")
                return
            # it exists, so add our name/desc tuple to the list
            charob.db.relationship_short[lhs].append((name, desc))
            caller.msg("Short relationship added to tree.")
            return
        if 'changeshort' in switches:
            lhslist = lhs.split(",")
            if not lhslist or len(lhslist) != 2:
                caller.msg("Must have both old type and new type of relationship specified before '='.")
                return
            rhslist = self.rhslist
            if len(rhslist) < 2:
                caller.msg("Must have both name and description specified after '='.")
                return
            rels = charob.db.relationship_short
            if not rels:
                caller.msg("No relationships in tree to change - use /short to add instead.")
                return
            oldtype, newtype = lhslist[0].lower(), lhslist[1]
            if newtype not in self.typelist:
                caller.msg("Relationship must be one of the following: %s" % ", ".join(self.typelist))
                return
            name = rhslist[0].lower()
            desc = ", ".join(rhslist[1:])
            typelist = rels.get(oldtype)
            if not typelist:
                caller.msg("No relationships match the old type given.")
                return
            # now we go through the tuples in the list of that relationship type.
            # if one matches the name, we'll remove it before we add the new one.
            # Names are unique, so we stop with first instance we encounter
            for tups in typelist:
                # each tups == (name, desc)
                if tups[0].lower() == name:
                    # we got a match
                    typelist.remove(tups)
                    break
            if newtype not in rels:
                rels[newtype] = []
            name = name.title()
            name = name.rstrip()
            desc = desc.lstrip()
            rels[newtype].append((name, desc))
            caller.msg("Relationship tree changed.")
            return
        if 'delshort' in switches:
            args = self.args.lower()
            rels = charob.db.relationship_short
            if not rels:
                caller.msg("No relationships to delete.")
                return
            # Go through every list, remove first match
            for sh_list in rels.values():
                for tup in sh_list:
                    if tup[0].lower() == args:
                        sh_list.remove(tup)
                        caller.msg("Entry for %s deleted." % args.capitalize())
                        return
            caller.msg("No match found to delete.")
            return
        caller.msg("Usage: @relationship/switches <arguments>")
        return


# currently removed until we find a better way to do this
class CmdComment(ArxPlayerCommand):
    """
    @comment - Leave a public comment on another character's sheet.

    Usage:
        @comment
        @comment <name>
        @comment <name>=<comment>

    Using @comment without a right-hand-side argument will look up
    comments upon yourself or the given character.

    The @comment command represents an entry into a character's White
    Journal where they give their thoughts on another character. Like
    all white journal entries, they may be read by absolutely anyone.
    Therefore, all comments should be treated as IC and completely
    public knowledge.

    Remember, since all comments are treated as public knowledge,
    in-character retribution is very appropriate and may range from
    a mean-spirited retalitatory statement to a team of highly-paid
    assassins with surprisingly detailed instructions on how long it
    should take their target to die.

    As always, comments which are inappropriate (information that a
    character does not know, for example), may be removed or changed
    by GMs, and may incur possible penalties.
    """
    key = "@comment"
    aliases = ["+comment"]
    help_category = "Social"
    locks = "cmd:all()"

    def func(self):
        """Executes comment command"""
        caller = self.caller
        lhs = self.lhs
        comment_txt = self.rhs
        caller_char = caller.char_ob
        if not caller_char:
            caller.msg("Can only leave IC @comments when you have a character.")
            return
        if not comment_txt:
            if not lhs:
                char = caller_char
            else:
                char = caller.search(lhs)
                try:
                    char = char.char_ob
                except AttributeError:
                    caller.msg("No character found by that name.")
                    return
            if char == caller_char:
                caller.attributes.remove("new_comments")
            caller.msg("{wFive most recent comments on {c%s{n:" % char)
            if not char.messages.comments:
                caller.msg("No comments found.")
                return
            comment_list = []
            for comment in char.messages.comments.values():
                comment_list.extend(comment)
            comment_list.sort(key=lambda x: x.db_date_created, reverse=True)
            if not comment_list:
                caller.msg("No recent comments recorded.")
                return
            # get 5 most recent comments
            for entry in comment_list[:5]:
                caller.msg("\n%s\n" % char.messages.disp_entry(entry))
                entry.receivers = caller
            return
        playob = caller.search(lhs)
        if not playob:
            caller.msg("No character found by that name.")
            return
        charob = playob.char_ob
        if not charob:
            caller.msg("No character found to @comment upon.")
            return
        create_comment(caller_char, charob, comment_txt)
        caller.msg("Comment added.")
        playob.msg("New comment left on you by %s." % caller_char)
        if not playob.is_connected:
            playob.db.new_comments = True
        return


class CmdHere(ArxCommand):
    """
    here - shows information about characters in current room
    Usage:
        here
        here/titles - displays titles of characters

    This command displays information about characters in the
    same room as your character.
    """
    key = "here"
    help_category = "General"
    locks = "cmd:all()"
    aliases = ["+look"]

    def func(self):
        """Executes here command"""
        caller = self.caller
        roster = get_roster_manager()
        disp_titles = False
        if not roster:
            return
        if not caller.location:
            return
        if self.switches and 'titles' in self.switches:
            disp_titles = True
        vis_list = caller.location.get_visible_characters(caller)
        rname = caller.location.name
        list_characters(caller, vis_list, rname, roster, disp_titles, hidden_chars=vis_list, display_afk=True,
                        use_keys=False)
        if caller.truesight:
            masks = [char for char in vis_list if char.is_disguised]
            char_list = []
            rname = "{mMasked/Illusioned Characters{n"
            for char in masks:
                name = char.name + "{w(" + char.key + "){n"
                char_list.append(name)
            char_list.sort()
            list_characters(caller, char_list, rname, roster, disp_titles)
    pass


class CmdDelComment(ArxPlayerCommand):
    """
    @delcomment - removes a comment from a character
    Usage:
        @delcomment <character>=<commenting char>/<#>

    Deletes a comment. Format is:
        @delcomment bob=lou/0
    to delete lou's first comment from bob.
    """
    key = "@delcomment"
    help_category = "Admin"
    locks = "cmd:perm(addsecret) or perm(Wizards)"

    def func(self):
        """Executes delsecret command"""
        caller = self.caller
        lhs = self.lhs
        rhs = self.rhs
        rhslist = rhs.split("/")
        if not lhs or len(rhslist) < 2:
            caller.msg("Invalid delcomment syntax.")
            return
        name = rhslist[0].lower()
        num = int(rhslist[1])
        player = caller.search(lhs)
        char = player.char_ob
        comment = char.messages.comments[name].pop(num)
        # destroy Msg
        comment.delete()
        caller.msg("Comment destroyed.")
        if len(char.messages.comments[name]) < 1:
            char.messages.comments.pop(name)
            caller.msg("No more comments from %s. Removed from comments dict." % name)
        return


class CmdAdmRelationship(ArxPlayerCommand):
    """
    Changes a player's relationship

    Usage:
        @admin_relationship player,target=description
        @admin_relationship/private player,target=description
        @admin_relationship/short player,target=type,desc
        @admin_relationship/deleteshort player,target=type

    Adds a white journal or black journal (with /private switch)
    relationship of player's character to target's character. To
    change or delete relationships, just delete/change the appropriate
    Msg() object in django admin window.
    """
    key = "@admin_relationship"
    aliases = ["@admin_relationships"]
    help_category = "Builder"
    locks = "cmd:perm(Builders)"

    def func(self):
        """Executes admin_relationship command"""
        caller = self.caller
        try:
            player = caller.search(self.lhslist[0])
            if "short" in self.switches or "deleteshort" in self.switches:
                targ = self.lhslist[1].capitalize()
            else:
                targ = caller.search(self.lhslist[1])
                targ = targ.char_ob
        except IndexError:
            caller.msg("Requires player,target=desc")
            return
        if not self.rhs:
            caller.msg("No description supplied.")
            return
        if not player or not targ:
            return
        charob = player.char_ob
        if not charob or not targ:
            caller.msg("Character objects not found.")
            return
        if "short" in self.switches:
            try:
                rtype = self.rhslist[0]
                desc = self.rhslist[1]
            except IndexError:
                caller.msg("Need both type and desc for short rels.")
                return
            relshort = charob.db.relationship_short or {}
            rel = relshort.get(rtype) or []
            rel.append((targ, desc))
            relshort[rtype] = rel
            charob.db.relationship_short = relshort
            caller.msg("%s' short rel to %s set to %s: %s." % (charob, targ, rtype, desc))
            return
        if "deleteshort" in self.switches or "delshort" in self.switches:
            rtype = self.rhs
            relshort = charob.db.relationship_short or {}
            rel = relshort.get(rtype) or []
            if not rel:
                caller.msg("Nothing found for %s." % rtype)
                return
            rel = [ob for ob in rel if ob[0].lower() != targ.lower()]
            if not rel:
                del relshort[rtype]
                caller.msg("Removing %s from dict." % rtype)
            else:
                relshort[rtype] = rel
                caller.msg("Removed instances of %s from dict." % targ)
            charob.db.relationship_short = relshort
            return
        desc = self.rhs
        white = "private" not in self.switches
        jname = "relationships" if white else "private relationships"
        msg = charob.messages.add_relationship(desc, targ, white)
        caller.msg("Entry added to %s:\n%s" % (jname, msg))
        return<|MERGE_RESOLUTION|>--- conflicted
+++ resolved
@@ -17,12 +17,8 @@
 from web.character.models import Roster
 from server.utils import arx_more
 from typeclasses.bulletin_board.bboard import BBoard
-<<<<<<< HEAD
 from world.dominion.models import Organization, Propriety, AssetOwner
 from django.template.defaultfilters import pluralize
-=======
-from world.dominion.models import Propriety
->>>>>>> 46740e69
 
 # limit symbol import for API
 __all__ = ("CmdRosterList", "CmdAdminRoster", "CmdSheet", "CmdRelationship", "display_relationships",
@@ -950,31 +946,6 @@
 
     Propriety in Arx is a measure of whether a character conflicts or adheres to the societal norms expected of them by all of Arvani society, in ways that change how they are viewed. This could be appealing to societal biases and being viewed more positively than they otherwise would, or being viewed more negatively because they grow to represent aspects of Arvani culture that are condemned. Propriety modifiers are percentage modifiers on the fame value a character has, so a character with positive propriety finds their fame amplified, while a character with negative propriety finds their fame reduced. This does mean that the more famous a character is, the more benefit or penalty they receive by adhering to or conflicting with thematic social mores. Propriety mods are only reflective of near universal social mores, and regional specific principles are not included, and will be reflected in the respect scores from those great houses. Some regional principles will conflict with the rest of Arvani standards of propriety.
 
-<<<<<<< HEAD
-    If a propriety mod would be appropriate to a character, it can be +requested with a justification, if it is reflective of current or past RP and is not in dispute whether it happened, such as a white journal or public statement that represents a societal stance that's listed. Characters wishing to overturn propriety mods can pursue @actions such as social campaigns to try to reverse public opinion.
-    """
-    key = "@Proprieties"
-    aliases = []
-    help_category = "General"
-    locks = "cmd:all()"
-    def func(self):
-        string=""
-        ending=""
-        if self.lhs:
-            try:
-                propriety=Propriety.objects.get(name__iexact=self.lhs)
-            except (Propriety.DoesNotExist,AttributeError):
-                    self.msg("There's no propriety known as %s" % self.lhs)
-                    return
-            if self.lhs.endswith("y") or self.lhs.endswith("d") or self.lhs.endswith("s"):
-                pass
-            elif self.lhs.endswith("h"):
-                ending+="es"
-            else: 
-                ending+="s"
-            string="These are known to be {}{}".format(self.lhs,ending)
-            for owner in propriety.owners.all():
-=======
 class CmdPropriety(ArxPlayerCommand):
     """
     Usage:
@@ -1028,23 +999,13 @@
             ppl = ppl.filter(player__player__roster__roster__name="Active")
         if ppl:
             def find_longname(owner):
->>>>>>> 46740e69
+
                 longname = owner.player.player.char_ob.db.longname
                 if not longname:
                     longname = owner.player.player.char_ob.key
                 if not longname:
                     longname = "Unknown"
-<<<<<<< HEAD
-                string+="\n"+longname
-        else:
-            proprieties=Propriety.objects.all()
-            string+="{:20} {}".format("Title","Propriety")
-            for propriety in proprieties:
-                string+="\n{:20} {:>9}".format(propriety.name,propriety.percentage)
-        self.msg(string)
-        return
-            
-=======
+
                 return longname
 
             string += "|wIndividuals{}:|n ".format(reputation)
@@ -1067,7 +1028,6 @@
         return
 
 
->>>>>>> 46740e69
 class CmdSheet(ArxPlayerCommand):
     """
     @sheet - Displays a character's sheet.
